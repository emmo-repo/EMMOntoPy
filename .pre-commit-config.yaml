--- conflicted
+++ resolved
@@ -17,21 +17,13 @@
     args: [--markdown-linebreak-ext=md]
 
 - repo: https://github.com/ambv/black
-<<<<<<< HEAD
-  rev: 23.12.1
-=======
   rev: 24.2.0
->>>>>>> d8bb1b42
   hooks:
   - id: black
     name: Blacken
 
 - repo: https://github.com/PyCQA/bandit
-<<<<<<< HEAD
-  rev: '1.7.6'
-=======
   rev: '1.7.7'
->>>>>>> d8bb1b42
   hooks:
   - id: bandit
     args: [-r]
@@ -44,11 +36,7 @@
 #     exclude: ^tests/.*$
 
 - repo: https://github.com/SINTEF/ci-cd
-<<<<<<< HEAD
-  rev: v2.7.1
-=======
   rev: v2.7.3
->>>>>>> d8bb1b42
   hooks:
   - id: docs-api-reference
     args:
