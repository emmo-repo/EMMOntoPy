name: CI - Single Dependabot PR

on:
  schedule:
    # At 8:30 every Wednesday (6:30 UTC)
    # Dependabot runs once a week (every Monday) (pip)
    # and every day (GH Actions) between 7:00 and 7:30 (5:00-5:30 UTC)
    - cron: "30 6 * * 3"
  workflow_dispatch:

jobs:
  create-collected-pr:
    name: External
<<<<<<< HEAD
    uses: SINTEF/ci-cd/.github/workflows/ci_update_dependencies.yml@v2.8.2
=======
    uses: SINTEF/ci-cd/.github/workflows/ci_update_dependencies.yml@v2.8.3
>>>>>>> eb3965c3
    if: github.repository_owner == 'emmo-repo'
    with:
      git_username: EMMOntoPy Developers
      git_email: "Team4.0@SINTEF.no"
      permanent_dependencies_branch: ci/dependabot-updates
      default_repo_branch: master
      pr_labels: dependencies,github_actions
      extra_to_dos: "- [ ] Make sure that the PR is **squash** merged, with a sensible commit message."
      update_pre-commit: true
      python_version: "3.9"
      install_extras: "[dev,docs]"
      skip_pre-commit_hooks: pylint
    secrets:
      PAT: ${{ secrets.RELEASE_PAT }}<|MERGE_RESOLUTION|>--- conflicted
+++ resolved
@@ -11,11 +11,7 @@
 jobs:
   create-collected-pr:
     name: External
-<<<<<<< HEAD
-    uses: SINTEF/ci-cd/.github/workflows/ci_update_dependencies.yml@v2.8.2
-=======
     uses: SINTEF/ci-cd/.github/workflows/ci_update_dependencies.yml@v2.8.3
->>>>>>> eb3965c3
     if: github.repository_owner == 'emmo-repo'
     with:
       git_username: EMMOntoPy Developers
