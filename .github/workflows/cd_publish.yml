--- conflicted
+++ resolved
@@ -5,13 +5,8 @@
     types: [published]
 
 jobs:
-<<<<<<< HEAD
   build:
-    name: Build distribution & publish documentation
-=======
-  publish:
     name: External
->>>>>>> 582935bd
     uses: SINTEF/ci-cd/.github/workflows/cd_release.yml@v2.8.3
     if: github.repository == 'emmo-repo/EMMOntoPy' && startsWith(github.ref, 'refs/tags/v')
     with:
