name: CI - Activate auto-merging for Dependabot PRs

on:
  pull_request_target:
    branches: [ci/dependabot-updates]

jobs:
  update-dependabot-branch:
    name: External
<<<<<<< HEAD
    uses: SINTEF/ci-cd/.github/workflows/ci_automerge_prs.yml@v2.8.2
=======
    uses: SINTEF/ci-cd/.github/workflows/ci_automerge_prs.yml@v2.8.3
>>>>>>> eb3965c3
    if: github.repository_owner == 'emmo-repo' && startsWith(github.event.pull_request.head.ref, 'dependabot/') && github.actor == 'dependabot[bot]'
    secrets:
      PAT: ${{ secrets.RELEASE_PAT }}<|MERGE_RESOLUTION|>--- conflicted
+++ resolved
@@ -7,11 +7,7 @@
 jobs:
   update-dependabot-branch:
     name: External
-<<<<<<< HEAD
-    uses: SINTEF/ci-cd/.github/workflows/ci_automerge_prs.yml@v2.8.2
-=======
     uses: SINTEF/ci-cd/.github/workflows/ci_automerge_prs.yml@v2.8.3
->>>>>>> eb3965c3
     if: github.repository_owner == 'emmo-repo' && startsWith(github.event.pull_request.head.ref, 'dependabot/') && github.actor == 'dependabot[bot]'
     secrets:
       PAT: ${{ secrets.RELEASE_PAT }}