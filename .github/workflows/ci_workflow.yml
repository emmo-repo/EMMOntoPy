--- conflicted
+++ resolved
@@ -75,14 +75,6 @@
     steps:
     - name: Checkout repository
       uses: actions/checkout@v5
-<<<<<<< HEAD
-
-    - name: Set up Python ${{ matrix.python-version }}
-      uses: actions/setup-python@v5
-      with:
-        python-version: ${{ matrix.python-version }}
-=======
->>>>>>> 4a3b3399
 
     #- name: Set up Python ${{ matrix.python-version }}
     #  uses: actions/setup-python@v5
