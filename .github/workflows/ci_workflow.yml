--- conflicted
+++ resolved
@@ -10,11 +10,7 @@
 jobs:
   tests:
     name: External
-<<<<<<< HEAD
-    uses: SINTEF/ci-cd/.github/workflows/ci_tests.yml@v2.8.2
-=======
     uses: SINTEF/ci-cd/.github/workflows/ci_tests.yml@v2.8.3
->>>>>>> eb3965c3
     with:
       # General
       install_extras: "[dev,docs]"
