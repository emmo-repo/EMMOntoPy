--- conflicted
+++ resolved
@@ -96,17 +96,11 @@
         "--base-iri",
         "-b",
         help=(
-<<<<<<< HEAD
-            "Base IRI of converted ontology.  "
-            "This argument can be used to workaround the bug in Owlready2 "
+            "Base IRI of converted ontology. The default is the base iri of "
+            "the input ontology."
+            "\n\nThis argument can be used to workaround the bug in Owlready2 "
             "that changes the base IRI of the ontology to always end with a "
             "slash."
-=======
-            "Base iri of output ontology. The default is the base iri of "
-            "the input ontology."
-            "\n\nNOTE: Currently this option does nothing. Kept to not break "
-            "existing workflows using it."
->>>>>>> 3cc821f0
         ),
     )
     parser.add_argument(
