--- conflicted
+++ resolved
@@ -100,14 +100,9 @@
         default=[],
         metavar="PREFIX:NAMESPACE",
         help=(
-<<<<<<< HEAD
-            "Additional prefix, namespace pairs to add to the header of turtle "
-            "output."
-=======
             "Additional prefix:namespace pair that will be added to the header "
             "of turtle output. The argument can be used multiple times, once for "
             "each added prefix:namespace pair."
->>>>>>> 0aa05041
         ),
     )
     parser.add_argument(
