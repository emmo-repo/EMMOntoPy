# -*- coding: utf-8 -*-
"""
A module for visualising ontologies using graphviz.
"""
# pylint: disable=fixme,too-many-lines
import os
import re
import tempfile
import warnings
from typing import Optional, TYPE_CHECKING
import defusedxml.ElementTree as ET
import owlready2
import graphviz

from ontopy.utils import asstring, get_label
from ontopy.ontology import Ontology
from ontopy.utils import EMMOntoPyException

if TYPE_CHECKING:
    from ipywidgets.widgets.widget_templates import GridspecLayout


typenames = (
    owlready2.class_construct._restriction_type_2_label  # pylint: disable=protected-access
)


# Literal for `root` arguments
ALL = 1

_default_style = {
    "graphtype": "Digraph",
    "graph": {
        "rankdir": "BT",
        "fontsize": "8",
        # 'fontname': 'Bitstream Vera Sans', 'splines': 'ortho',
    },
    "class": {
        "style": "filled",
        "fillcolor": "#ffffcc",
    },
    "root": {"penwidth": "2"},
    "leaf": {"penwidth": "2"},
    "defined_class": {
        "style": "filled",
        "fillcolor": "#ffc880",
    },
    "class_construct": {
        "style": "filled",
        "fillcolor": "gray",
    },
    "individual": {
        "shape": "diamond",
        "style": "filled",
        "fillcolor": "#874b82",
        "fontcolor": "white",
    },
    "object_property": {
        "shape": "box",
        "style": "filled",
        "fillcolor": "#0079ba",
        "fontcolor": "white",
    },
    "data_property": {
        "shape": "box",
        "style": "filled",
        "fillcolor": "green",
    },
    "annotation_property": {
        "shape": "box",
        "style": "filled",
        "fillcolor": "orange",
    },
    "parent_node": {
        "style": "filled",
        "fillcolor": "lightgray",
    },
    "added_node": {
        "color": "red",
    },
    "isA": {"arrowhead": "empty"},
    "not": {"color": "gray", "style": "dotted"},
    "equivalent_to": {"color": "green3"},
    "disjoint_with": {"color": "red", "constraint": "false"},
    "inverse_of": {
        "color": "orange",
    },
    "default_relation": {"color": "olivedrab", "constraint": "false"},
    "relations": {
        "disconnected": {
            "color": "red",
            "style": "dotted",
            "arrowhead": "odot",
        },
        "hasPart": {"color": "blue"},
        "hasProperPart": {"color": "blue", "style": "dashed"},
        "hasMember": {"color": "blue", "style": "dotted"},
        "hasParticipant": {"color": "red"},
        "hasProperParticipant": {"color": "red", "style": "dashed"},
        "hasSpatialPart": {"color": "darkgreen"},
        "hasSpatialDirectPart": {"color": "darkgreen", "style": "dashed"},
        "hasTemporalPart": {"color": "magenta"},
        "hasTemporalDirectPart": {"color": "magenta", "style": "dashed"},
        "hasReferenceUnit": {"color": "darkgreen", "style": "dashed"},
        "hasSign": {"color": "orange"},
        "hasConvention": {"color": "orange", "style": "dashed"},
        "hasProperty": {"color": "orange", "style": "dotted"},
    },
    "inverse": {"arrowhead": "inv"},
    "default_dataprop": {"color": "green", "constraint": "false"},
    "node": {},
    "edge": {},
}


def cytoscape_style(style=None):  # pylint: disable=too-many-branches
    """Get list of color, style and fills."""
    if not style:
        style = _default_style
    colours = {}
    styles = {}
    fill = {}
    for key, value in style.items():
        if isinstance(value, dict):
            if "color" in value:
                colours[key] = value["color"]
            else:
                colours[key] = "black"
            if "style" in value:
                styles[key] = value["style"]
            else:
                styles[key] = "solid"
            if "arrowhead" in value:
                if value["arrowhead"] == "empty":
                    fill[key] = "hollow"
            else:
                fill[key] = "filled"

    for key, value in style.get("relations", {}).items():
        if isinstance(value, dict):
            if "color" in value:
                colours[key] = value["color"]
            else:
                colours[key] = "black"
            if "style" in value:
                styles[key] = value["style"]
            else:
                styles[key] = "solid"
            if "arrowhead" in value:
                if value["arrowhead"] == "empty":
                    fill[key] = "hollow"
            else:
                fill[key] = "filled"
    return [colours, styles, fill]


class OntoGraph:  # pylint: disable=too-many-instance-attributes
    """Class for visualising an ontology.

    Parameters
    ----------
    ontology : ontopy.Ontology instance
        Ontology to visualize.
    root : None | graph.ALL | string | owlready2.ThingClass instance
        Name or owlready2 entity of root node to plot subgraph
        below.  If `root` is `graph.ALL`, all classes will be included
        in the subgraph.
    leafs : None | sequence
        A sequence of leaf node names for generating sub-graphs.
    entities : None | sequence
        A sequence of entities to add to the graph.
    relations : "all" | str | None | sequence
        Sequence of relations to visualise.  If "all", means to include
        all relations.
    style : None | dict | "default"
        A dict mapping the name of the different graphical elements
        to dicts of dot graph attributes. Supported graphical elements
        include:
          - graphtype : "Digraph" | "Graph"
          - graph : graph attributes (G)
          - class : nodes for classes (N)
          - root : additional attributes for root nodes (N)
          - leaf : additional attributes for leaf nodes (N)
          - defined_class : nodes for defined classes (N)
          - class_construct : nodes for class constructs (N)
          - individual : nodes for invididuals (N)
          - object_property : nodes for object properties (N)
          - data_property : nodes for data properties (N)
          - annotation_property : nodes for annotation properties (N)
          - added_node : nodes added because `addnodes` is true (N)
          - isA : edges for isA relations (E)
          - not : edges for not class constructs (E)
          - equivalent_to : edges for equivalent_to relations (E)
          - disjoint_with : edges for disjoint_with relations (E)
          - inverse_of : edges for inverse_of relations (E)
          - default_relation : default edges relations and restrictions (E)
          - relations : dict of styles for different relations (E)
          - inverse : default edges for inverse relations (E)
          - default_dataprop : default edges for data properties (E)
          - nodes : attribute for individual nodes (N)
          - edges : attribute for individual edges (E)
        If style is None or "default", the default style is used.
        See https://www.graphviz.org/doc/info/attrs.html
    edgelabels : None | bool | dict
        Whether to add labels to the edges of the generated graph.
        It is also possible to provide a dict mapping the
        full labels (with cardinality stripped off for restrictions)
        to some abbriviations.
    addnodes : bool
        Whether to add missing target nodes in relations.
    addconstructs : bool
        Whether to add nodes representing class constructs.
    included_namespaces : sequence
        In combination with `root`, only include classes with one of
        the listed namespaces.  If empty (the default), nothing is
        excluded.
    included_ontologies : sequence
        In combination with `root`, only include classes defined in
        one of the listed ontologies.  If empty (default), nothing is
        excluded.
    parents : int
        Include `parents` levels of parents.
    excluded_nodes : None | sequence
        Sequence of labels of nodes to exclude.
    graph : None | pydot.Dot instance
        Graphviz Digraph object to plot into.  If None, a new graph object
        is created using the keyword arguments.
    imported : bool
        Whether to include imported classes if `entities` is None.
    kwargs :
        Passed to graphviz.Digraph.
    """

    def __init__(  # pylint: disable=too-many-arguments,too-many-locals
        self,
        ontology,
        root=None,
        leafs=None,
        entities=None,
        relations="isA",
        style=None,
        edgelabels=None,
        addnodes=False,
        addconstructs=False,
        included_namespaces=(),
        included_ontologies=(),
        parents=0,
        excluded_nodes=None,
        graph=None,
        imported=False,
        **kwargs,
    ):
        if style is None or style == "default":
            style = _default_style

        if graph is None:
            graphtype = style.get("graphtype", "Digraph")
            dotcls = getattr(graphviz, graphtype)
            graph_attr = kwargs.pop("graph_attr", {})
            for key, value in style.get("graph", {}).items():
                graph_attr.setdefault(key, value)
            self.dot = dotcls(graph_attr=graph_attr, **kwargs)
            self.nodes = set()
            self.edges = set()
        else:
            if ontology != graph.ontology:
                ValueError(
                    "the same ontology must be used when extending a graph"
                )
            self.dot = graph.dot.copy()
            self.nodes = graph.nodes.copy()
            self.edges = graph.edges.copy()

        self.ontology = ontology
        self.relations = set(
            [relations] if isinstance(relations, str) else relations
        )
        self.style = style
        self.edgelabels = edgelabels
        self.addnodes = addnodes
        self.addconstructs = addconstructs
        self.excluded_nodes = set(excluded_nodes) if excluded_nodes else set()
        self.imported = imported

        if root == ALL:
            self.add_entities(
                relations=relations,
                edgelabels=edgelabels,
                addnodes=addnodes,
                addconstructs=addconstructs,
            )
        elif root:
            self.add_branch(
                root,
                leafs,
                relations=relations,
                edgelabels=edgelabels,
                addnodes=addnodes,
                addconstructs=addconstructs,
                included_namespaces=included_namespaces,
                included_ontologies=included_ontologies,
            )
            if parents:
                self.add_parents(
                    root,
                    levels=parents,
                    relations=relations,
                    edgelabels=edgelabels,
                    addnodes=addnodes,
                    addconstructs=addconstructs,
                )

        if entities:
            self.add_entities(
                entities=entities,
                relations=relations,
                edgelabels=edgelabels,
                addnodes=addnodes,
                addconstructs=addconstructs,
            )

    def add_entities(  # pylint: disable=too-many-arguments
        self,
        entities=None,
        relations="isA",
        edgelabels=None,
        addnodes=False,
        addconstructs=False,
        nodeattrs=None,
        **attrs,
    ):
        """Adds a sequence of entities to the graph.  If `entities` is None,
        all classes are added to the graph.

        `nodeattrs` is a dict mapping node names to are attributes for
        dedicated nodes.
        """
        if entities is None:
            entities = self.ontology.classes(imported=self.imported)
        self.add_nodes(entities, nodeattrs=nodeattrs, **attrs)
        self.add_edges(
            relations=relations,
            edgelabels=edgelabels,
            addnodes=addnodes,
            addconstructs=addconstructs,
            **attrs,
        )

    def add_branch(  # pylint: disable=too-many-arguments,too-many-locals
        self,
        root,
        leafs=None,
        include_leafs=True,
        strict_leafs=False,
        exclude=None,
        relations="isA",
        edgelabels=None,
        addnodes=False,
        addconstructs=False,
        included_namespaces=(),
        included_ontologies=(),
        include_parents="closest",
        **attrs,
    ):
        """Adds branch under `root` ending at any entiry included in the
        sequence `leafs`.  If `include_leafs` is true, leafs classes are
        also included."""
        if leafs is None:
            leafs = ()

        classes = self.ontology.get_branch(
            root=root,
            leafs=leafs,
            include_leafs=include_leafs,
            strict_leafs=strict_leafs,
            exclude=exclude,
        )

        classes = filter_classes(
            classes,
            included_namespaces=included_namespaces,
            included_ontologies=included_ontologies,
        )

        nodeattrs = {}
        nodeattrs[get_label(root)] = self.style.get("root", {})
        for leaf in leafs:
            nodeattrs[get_label(leaf)] = self.style.get("leaf", {})

        self.add_entities(
            entities=classes,
            relations=relations,
            edgelabels=edgelabels,
            addnodes=addnodes,
            addconstructs=addconstructs,
            nodeattrs=nodeattrs,
            **attrs,
        )

        parents = self.ontology.get_ancestors(
            classes, include=include_parents, strict=True
        )
        if parents:
            for parent in parents:
                nodeattrs[get_label(parent)] = self.style.get("parent_node", {})
            self.add_entities(
                entities=parents,
                relations=relations,
                edgelabels=edgelabels,
                addnodes=addnodes,
                addconstructs=addconstructs,
                nodeattrs=nodeattrs,
                **attrs,
            )

    def add_parents(  # pylint: disable=too-many-arguments
        self,
        name,
        levels=1,
        relations="isA",
        edgelabels=None,
        addnodes=False,
        addconstructs=False,
        **attrs,
    ):
        """Add `levels` levels of strict parents of entity `name`."""

        def addparents(entity, nodes, parents):
            if nodes > 0:
                for parent in entity.get_parents(strict=True):
                    parents.add(parent)
                    addparents(parent, nodes - 1, parents)

        entity = self.ontology[name] if isinstance(name, str) else name
        parents = set()
        addparents(entity, levels, parents)
        self.add_entities(
            entities=parents,
            relations=relations,
            edgelabels=edgelabels,
            addnodes=addnodes,
            addconstructs=addconstructs,
            **attrs,
        )

    def add_node(self, name, nodeattrs=None, **attrs):
        """Add node with given name. `attrs` are graphviz node attributes."""
        entity = self.ontology[name] if isinstance(name, str) else name
        label = get_label(entity)
        if label not in self.nodes.union(self.excluded_nodes):
            kwargs = self.get_node_attrs(
                entity, nodeattrs=nodeattrs, attrs=attrs
            )
            if hasattr(entity, "iri"):
                kwargs.setdefault("URL", entity.iri)
            self.dot.node(label, label=label, **kwargs)
            self.nodes.add(label)

    def add_nodes(self, names, nodeattrs, **attrs):
        """Add nodes with given names. `attrs` are graphviz node attributes."""
        for name in names:
            self.add_node(name, nodeattrs=nodeattrs, **attrs)

    def add_edge(self, subject, predicate, obj, edgelabel=None, **attrs):
        """Add edge corresponding for ``(subject, predicate, object)``
        triplet."""
        subject = subject if isinstance(subject, str) else get_label(subject)
        predicate = (
            predicate if isinstance(predicate, str) else get_label(predicate)
        )
        obj = obj if isinstance(obj, str) else get_label(obj)
        if subject in self.excluded_nodes or obj in self.excluded_nodes:
            return
        if not isinstance(subject, str) or not isinstance(obj, str):
            raise TypeError("`subject` and `object` must be strings")
        if subject not in self.nodes:
            raise RuntimeError(f'`subject` "{subject}" must have been added')
        if obj not in self.nodes:
            raise RuntimeError(f'`object` "{obj}" must have been added')
        key = (subject, predicate, obj)
        if key not in self.edges:

            if edgelabel is None:
                edgelabel = self.edgelabels

            label = None
            if edgelabel is None:
                tokens = predicate.split()
                if len(tokens) == 2 and tokens[1] in ("some", "only"):
                    label = tokens[1]
                elif len(tokens) == 3 and tokens[1] in (
                    "exactly",
                    "min",
                    "max",
                ):
                    label = f"{tokens[1]} {tokens[2]}"
            elif isinstance(edgelabel, str):
                label = edgelabel
            elif isinstance(edgelabel, dict):
                label = edgelabel.get(predicate, predicate)
            elif edgelabel:
                label = predicate

            kwargs = self.get_edge_attrs(predicate, attrs=attrs)
            self.dot.edge(subject, obj, label=label, **kwargs)
            self.edges.add(key)

    def add_source_edges(  # pylint: disable=too-many-arguments,too-many-branches
        self,
        source,
        relations=None,
        edgelabels=None,
        addnodes=None,
        addconstructs=None,
        **attrs,
    ):
        """Adds all relations originating from entity `source` who's type
        are listed in `relations`."""
        if relations is None:
            relations = self.relations
        elif isinstance(relations, str):
            relations = set([relations])
        else:
            relations = set(relations)

        edgelabels = self.edgelabels if edgelabels is None else edgelabels
        addconstructs = (
            self.addconstructs if addconstructs is None else addconstructs
        )

        entity = self.ontology[source] if isinstance(source, str) else source
        label = get_label(entity)
        for relation in entity.is_a:

            # isA
            if isinstance(
                relation, (owlready2.ThingClass, owlready2.ObjectPropertyClass)
            ):
                if "all" in relations or "isA" in relations:
                    rlabel = get_label(relation)
                    # FIXME - we actually want to include individuals...
                    if isinstance(entity, owlready2.Thing):
                        continue
                    if relation not in entity.get_parents(strict=True):
                        continue
                    if not self.add_missing_node(relation, addnodes=addnodes):
                        continue
                    self.add_edge(
                        subject=label,
                        predicate="isA",
                        obj=rlabel,
                        edgelabel=edgelabels,
                        **attrs,
                    )

            # restriction
            elif isinstance(relation, owlready2.Restriction):
                rname = get_label(relation.property)
                if "all" in relations or rname in relations:
                    rlabel = f"{rname} {typenames[relation.type]}"
                    if isinstance(relation.value, owlready2.ThingClass):
                        obj = get_label(relation.value)
                        if not self.add_missing_node(relation.value, addnodes):
                            continue
                    elif (
                        isinstance(relation.value, owlready2.ClassConstruct)
                        and self.addconstructs
                    ):
                        obj = self.add_class_construct(relation.value)
                    else:
                        continue
                    pred = asstring(relation, exclude_object=True)
                    self.add_edge(
                        label, pred, obj, edgelabel=edgelabels, **attrs
                    )

            # inverse
            if isinstance(relation, owlready2.Inverse):
                if "all" in relations or "inverse" in relations:
                    rlabel = get_label(relation)
                    if not self.add_missing_node(relation, addnodes=addnodes):
                        continue
                    if relation not in entity.get_parents(strict=True):
                        continue
                    self.add_edge(
                        subject=label,
                        predicate="inverse",
                        obj=rlabel,
                        edgelabel=edgelabels,
                        **attrs,
                    )

    def add_edges(  # pylint: disable=too-many-arguments
        self,
        sources=None,
        relations=None,
        edgelabels=None,
        addnodes=None,
        addconstructs=None,
        **attrs,
    ):
        """Adds all relations originating from entities `sources` who's type
        are listed in `relations`.  If `sources` is None, edges are added
        between all current nodes."""
        if sources is None:
            sources = self.nodes
        for source in sources.copy():
            self.add_source_edges(
                source,
                relations=relations,
                edgelabels=edgelabels,
                addnodes=addnodes,
                addconstructs=addconstructs,
                **attrs,
            )

    def add_missing_node(self, name, addnodes=None):
        """Checks if `name` corresponds to a missing node and add it if
        `addnodes` is true.

        Returns true if the node exists or is added, false otherwise."""
        addnodes = self.addnodes if addnodes is None else addnodes
        entity = self.ontology[name] if isinstance(name, str) else name
        label = get_label(entity)
        if label not in self.nodes:
            if addnodes:
                self.add_node(entity, **self.style.get("added_node", {}))
            else:
                return False
        return True

    def add_class_construct(self, construct):
        """Adds class construct and return its label."""
        self.add_node(construct, **self.style.get("class_construct", {}))
        label = get_label(construct)
        if isinstance(construct, owlready2.Or):
            for cls in construct.Classes:
                clslabel = get_label(cls)
                if clslabel not in self.nodes and self.addnodes:
                    self.add_node(cls)
                if clslabel in self.nodes:
                    self.add_edge(get_label(cls), "isA", label)
        elif isinstance(construct, owlready2.And):
            for cls in construct.Classes:
                clslabel = get_label(cls)
                if clslabel not in self.nodes and self.addnodes:
                    self.add_node(cls)
                if clslabel in self.nodes:
                    self.add_edge(label, "isA", get_label(cls))
        elif isinstance(construct, owlready2.Not):
            clslabel = get_label(construct.Class)
            if clslabel not in self.nodes and self.addnodes:
                self.add_node(construct.Class)
            if clslabel in self.nodes:
                self.add_edge(clslabel, "not", label)
        # Neither and nor inverse constructs are
        return label

    def get_node_attrs(self, name, nodeattrs, attrs):
        """Returns attributes for node or edge `name`.  `attrs` overrides
        the default style."""
        entity = self.ontology[name] if isinstance(name, str) else name
        label = get_label(entity)
        # class
        if isinstance(entity, owlready2.ThingClass):
            if self.ontology.is_defined(entity):
                kwargs = self.style.get("defined_class", {})
            else:
                kwargs = self.style.get("class", {})
        # class construct
        elif isinstance(entity, owlready2.ClassConstruct):
            kwargs = self.style.get("class_construct", {})
        # individual
        elif isinstance(entity, owlready2.Thing):
            kwargs = self.style.get("individual", {})
        # object property
        elif isinstance(entity, owlready2.ObjectPropertyClass):
            kwargs = self.style.get("object_property", {})
        # data property
        elif isinstance(entity, owlready2.DataPropertyClass):
            kwargs = self.style.get("data_property", {})
        # annotation property
        elif isinstance(entity, owlready2.AnnotationPropertyClass):
            kwargs = self.style.get("annotation_property", {})
        else:
            raise TypeError(f"Unknown entity type: {entity!r}")
        kwargs = kwargs.copy()
        kwargs.update(self.style.get("nodes", {}).get(label, {}))
        if nodeattrs:
            kwargs.update(nodeattrs.get(label, {}))
        kwargs.update(attrs)
        return kwargs

    def get_edge_attrs(self, predicate, attrs):
        """Returns attributes for node or edge `name`.  `attrs` overrides
        the default style."""
        # given type
        types = ("isA", "equivalent_to", "disjoint_with", "inverse_of")
        if predicate in types:
            kwargs = self.style.get(predicate, {}).copy()
        else:
            kwargs = {}
            name = predicate.split(None, 1)[0]
            match = re.match(r"Inverse\((.*)\)", name)
            if match:
                (name,) = match.groups()
                attrs = attrs.copy()
                for key, value in self.style.get("inverse", {}).items():
                    attrs.setdefault(key, value)
            if not isinstance(name, str) or name in self.ontology:
                entity = self.ontology[name] if isinstance(name, str) else name
                relations = self.style.get("relations", {})
                rels = set(
                    self.ontology[_] for _ in relations if _ in self.ontology
                )

                rattrs = {}
                for relation in entity.mro():
                    if relation in rels:
                        rattrs = relations[get_label(relation)]
                        break
<<<<<<< HEAD

=======
                else:
                    warnings.warn(
                        f"Style not defined for relation {name}. "
                        "Resorting to default style."
                    )
                    rattrs = self.style.get("default_relation", {})
>>>>>>> 44f151fe
                # object property
                if isinstance(
                    entity,
                    (owlready2.ObjectPropertyClass, owlready2.ObjectProperty),
                ):
                    kwargs = self.style.get("default_relation", {}).copy()
                    kwargs.update(rattrs)
                # data property
                elif isinstance(
                    entity,
                    (owlready2.DataPropertyClass, owlready2.DataProperty),
                ):
                    kwargs = self.style.get("default_dataprop", {}).copy()
                    kwargs.update(rattrs)
                else:
                    raise TypeError(f"Unknown entity type: {entity!r}")
        kwargs.update(self.style.get("edges", {}).get(predicate, {}))
        kwargs.update(attrs)
        return kwargs

    def add_legend(self, relations=None):
        """Adds legend for specified relations to the graph.

        If `relations` is "all", the legend will contain all relations
        that are defined in the style.  By default the legend will
        only contain relations that are currently included in the
        graph.

        Hence, you usually want to call add_legend() as the last method
        before saving or displaying.
        """
        rels = self.style.get("relations", {})
        if relations is None:
            relations = self.get_relations(sort=True)
        elif relations == "all":
            relations = ["isA"] + list(rels.keys()) + ["inverse"]
        elif isinstance(relations, str):
            relations = relations.split(",")

        nrelations = len(relations)
        if nrelations == 0:
            return

        table = (
            '<<table border="0" cellpadding="2" cellspacing="0" cellborder="0">'
        )
        label1 = [table]
        label2 = [table]
        for index, relation in enumerate(relations):
            label1.append(
                f'<tr><td align="right" port="i{index}">{relation}</td></tr>'
            )
            label2.append(f'<tr><td port="i{index}">&nbsp;</td></tr>')
        label1.append("</table>>")
        label2.append("</table>>")
        self.dot.node("key1", label="\n".join(label1), shape="plaintext")
        self.dot.node("key2", label="\n".join(label2), shape="plaintext")

        rankdir = self.dot.graph_attr.get("rankdir", "TB")
        constraint = "false" if rankdir in ("TB", "BT") else "true"
        inv = rankdir in ("BT",)

        for index in range(nrelations):
            relation = (
                relations[nrelations - 1 - index] if inv else relations[index]
            )
            if relation == "inverse":
                kwargs = self.style.get("inverse", {}).copy()
            else:
                kwargs = self.get_edge_attrs(relation, {}).copy()
            kwargs["constraint"] = constraint
            with self.dot.subgraph(name=f"sub{index}") as subgraph:
                subgraph.attr(rank="same")
                if rankdir in ("BT", "LR"):
                    self.dot.edge(
                        f"key1:i{index}:e", f"key2:i{index}:w", **kwargs
                    )
                else:
                    self.dot.edge(
                        f"key2:i{index}:w", f"key1:i{index}:e", **kwargs
                    )

    def get_relations(self, sort=True):
        """Returns a set of relations in current graph.  If `sort` is true,
        a sorted list is returned."""
        relations = set()
        for _, predicate, _ in self.edges:
            if predicate.startswith("Inverse"):
                relations.add("inverse")
                match = re.match(r"Inverse\((.+)\)", predicate)
                if match is None:
                    raise ValueError(
                        "Could unexpectedly not find the inverse relation "
                        f"just added in: {predicate}"
                    )
                relations.add(match.groups()[0])
            else:
                relations.add(predicate.split(None, 1)[0])

        # Sort, but place 'isA' first and 'inverse' last
        if sort:
            start, end = [], []
            if "isA" in relations:
                relations.remove("isA")
                start.append("isA")
            if "inverse" in relations:
                relations.remove("inverse")
                end.append("inverse")
            relations = start + sorted(relations) + end

        return relations

    def save(self, filename, fmt=None, **kwargs):
        """Saves graph to `filename`.  If format is not given, it is
        inferred from `filename`."""
        base, ext = os.path.splitext(filename)
        if fmt is None:
            fmt = ext.lstrip(".")
        kwargs.setdefault("cleanup", True)
        if fmt in ("graphviz", "gv"):
            if "dictionary" in kwargs:
                self.dot.save(filename, dictionary=kwargs["dictionary"])
            else:
                self.dot.save(filename)
        else:
            fmt = kwargs.pop("format", fmt)
            self.dot.render(base, format=fmt, **kwargs)

    def view(self):
        """Shows the graph in a viewer."""
        self.dot.view(cleanup=True)

    def get_figsize(self):
        """Returns the default figure size (width, height) in points."""
        with tempfile.TemporaryDirectory() as tmpdir:
            tmpfile = os.path.join(tmpdir, "graph.svg")
            self.save(tmpfile)
            xml = ET.parse(tmpfile)
            svg = xml.getroot()
            width = svg.attrib["width"]
            height = svg.attrib["height"]
            if not width.endswith("pt"):
                # ensure that units are in points
                raise ValueError(
                    "The width attribute should always be given in 'pt', "
                    f"but it is: {width}"
                )

            def asfloat(string):
                return float(re.match(r"^[\d.]+", string).group())

        return asfloat(width), asfloat(height)


def filter_classes(classes, included_namespaces=(), included_ontologies=()):
    """Filter out classes whos namespace is not in `included_namespaces`
    or whos ontology name is not in one of the ontologies in
    `included_ontologies`.

    `classes` should be a sequence of classes.
    """
    filtered = set(classes)
    if included_namespaces:
        filtered = set(
            c for c in filtered if c.namespace.name in included_namespaces
        )
    if included_ontologies:
        filtered = set(
            c
            for c in filtered
            if c.namespace.ontology.name in included_ontologies
        )
    return filtered


def get_module_dependencies(iri_or_onto, strip_base=None):
    """Reads `iri_or_onto` and returns a dict mapping ontology names to a
    list of ontologies that they depends on.

    If `strip_base` is true, the base IRI is stripped from ontology
    names.  If it is a string, it lstrip'ped from the base iri.
    """
    from ontopy.ontology import (  # pylint: disable=import-outside-toplevel
        get_ontology,
    )

    if isinstance(iri_or_onto, str):
        onto = get_ontology(iri_or_onto)
        onto.load()
    else:
        onto = iri_or_onto

    modules = {onto.base_iri: set()}

    def strip(base_iri):
        if isinstance(strip_base, str):
            return base_iri.lstrip(strip_base)
        if strip_base:
            return base_iri.strip(onto.base_iri)
        return base_iri

    visited = set()

    def setmodules(onto):
        for imported_onto in onto.imported_ontologies:
            if onto.base_iri in modules:
                modules[strip(onto.base_iri)].add(strip(imported_onto.base_iri))
            else:
                modules[strip(onto.base_iri)] = set(
                    [strip(imported_onto.base_iri)]
                )
            if imported_onto.base_iri not in modules:
                modules[strip(imported_onto.base_iri)] = set()
            if imported_onto not in visited:
                visited.add(imported_onto)
                setmodules(imported_onto)

    setmodules(onto)
    return modules


def plot_modules(  # pylint: disable=too-many-arguments
    src,
    filename=None,
    fmt=None,
    show=False,
    strip_base=None,
    ignore_redundant=True,
):
    """Plot module dependency graph for `src` and return a graph object.

    Here `src` may be an IRI, a path the the ontology or a dict returned by
    get_module_dependencies().

    If `filename` is given, write the graph to this file.

    If `fmt` is None, the output format is inferred from `filename`.

    If `show` is true, the graph is displayed.

    `strip_base` is passed on to get_module_dependencies() if `src` is not
    a dict.

    If `ignore_redundant` is true, redundant dependencies are not plotted.
    """
    if isinstance(src, dict):
        modules = src
    else:
        modules = get_module_dependencies(src, strip_base=strip_base)

    if ignore_redundant:
        modules = check_module_dependencies(modules, verbose=False)

    dot = graphviz.Digraph(comment="Module dependencies")
    dot.attr(rankdir="TB")
    dot.node_attr.update(
        style="filled", fillcolor="lightblue", shape="box", edgecolor="blue"
    )
    dot.edge_attr.update(arrowtail="open", dir="back")

    for iri in modules.keys():
        iriname = iri.split(":", 1)[1]
        dot.node(iriname, label=iri, URL=iri)

    for iri, deps in modules.items():
        for dep in deps:
            iriname = iri.split(":", 1)[1]
            depname = dep.split(":", 1)[1]
            dot.edge(depname, iriname)

    if filename:
        base, ext = os.path.splitext(filename)
        if fmt is None:
            fmt = ext.lstrip(".")
        dot.render(base, format=fmt, view=False, cleanup=True)

    if show:
        dot.view(cleanup=True)

    return dot


def check_module_dependencies(modules, verbose=True):
    """Check module dependencies and return a copy of modules with
    redundant dependencies removed.

    If `verbose` is true, warnings are printed for each module that

    If `modules` is given, it should be a dict returned by
    get_module_dependencies().
    """
    visited = set()

    def get_deps(iri, excl=None):
        """Returns a set with all dependencies of `iri`, excluding `excl` and
        its dependencies."""
        if iri in visited:
            return set()
        visited.add(iri)
        deps = set()
        for dependency in modules[iri]:
            if dependency != excl:
                deps.add(dependency)
                deps.update(get_deps(dependency))
        return deps

    mods = {}
    redundant = []
    for iri, deps in modules.items():
        if not deps:
            mods[iri] = set()
        for dep in deps:
            if dep in get_deps(iri, dep):
                redundant.append((iri, dep))
            elif iri in mods:
                mods[iri].add(dep)
            else:
                mods[iri] = set([dep])

    if redundant and verbose:
        print("** Warning: Redundant module dependency:")
        for iri, dep in redundant:
            print(f"{iri} -> {dep}")

    return mods


def cytoscapegraph(
    graph: OntoGraph,
    onto: Optional[Ontology] = None,
    infobox: str = None,
    force: bool = False,
) -> "GridspecLayout":
    # pylint: disable=too-many-locals,too-many-statements
    """Returns and instance of icytoscape-figure for an
    instance Graph of OntoGraph, the accompanying ontology
    is required for mouse actions.
    Args:
            graph: graph generated with OntoGraph with edgelabels=True.
            onto: ontology to be used for mouse actions.
            infobox: "left" or "right". Placement of infbox with
                     respect to graph.
            force: force generate graph withour correct edgelabels.
    Returns:
            cytoscapewidget with graph and infobox to be visualized
            in jupyter lab.

    """
    # pylint: disable=import-error,import-outside-toplevel
    from ipywidgets import Output, VBox, GridspecLayout
    from IPython.display import display, Image
    from pathlib import Path
    import networkx as nx
    import pydotplus
    import ipycytoscape
    from networkx.readwrite.json_graph import cytoscape_data

    # Define the styles, this has to be aligned with the graphviz values
    dotplus = pydotplus.graph_from_dot_data(graph.dot.source)
    # if graph doesn't have multiedges, use dotplus.set_strict(true)
    pydot_graph = nx.nx_pydot.from_pydot(dotplus)

    colours, styles, fill = cytoscape_style()

    data = cytoscape_data(pydot_graph)["elements"]
    for datum in data["edges"]:
        try:
            datum["data"]["label"] = (
                datum["data"]["label"].rsplit(" ", 1)[0].lstrip('"')
            )
        except KeyError as err:
            if not force:
                raise EMMOntoPyException(
                    "Edge label is not defined. Are you sure that the OntoGraph"
                    "instance you provided was generated with "
                    "´edgelabels=True´?"
                ) from err
            warnings.warn(
                "ARROWS WILL NOT BE DISPLAYED CORRECTLY. "
                "Edge label is not defined. Are you sure that the OntoGraph "
                "instance you provided was generated with ´edgelabels=True´?"
            )
            datum["data"]["label"] = ""

        lab = datum["data"]["label"].replace("Inverse(", "").rstrip(")")
        try:
            datum["data"]["colour"] = colours[lab]
        except KeyError:
            datum["data"]["colour"] = "black"
        try:
            datum["data"]["style"] = styles[lab]
        except KeyError:
            datum["data"]["style"] = "solid"
        if datum["data"]["label"].startswith("Inverse("):
            datum["data"]["targetarrow"] = "diamond"
            datum["data"]["sourcearrow"] = "none"
        else:
            datum["data"]["targetarrow"] = "triangle"
            datum["data"]["sourcearrow"] = "none"
        try:
            datum["data"]["fill"] = fill[lab]
        except KeyError:
            datum["data"]["fill"] = "filled"

    cytofig = ipycytoscape.CytoscapeWidget()
    cytofig.graph.add_graph_from_json(data, directed=True)

    cytofig.set_style(
        [
            {
                "selector": "node",
                "css": {
                    "content": "data(label)",
                    # "text-valign": "center",
                    # "color": "white",
                    # "text-outline-width": 2,
                    # "text-outline-color": "red",
                    "background-color": "blue",
                },
            },
            {"selector": "node:parent", "css": {"background-opacity": 0.333}},
            {
                "selector": "edge",
                "style": {
                    "width": 2,
                    "line-color": "data(colour)",
                    # "content": "data(label)"",
                    "line-style": "data(style)",
                },
            },
            {
                "selector": "edge.directed",
                "style": {
                    "curve-style": "bezier",
                    "target-arrow-shape": "data(targetarrow)",
                    "target-arrow-color": "data(colour)",
                    "target-arrow-fill": "data(fill)",
                    "mid-source-arrow-shape": "data(sourcearrow)",
                    "mid-source-arrow-color": "data(colour)",
                },
            },
            {
                "selector": "edge.multiple_edges",
                "style": {"curve-style": "bezier"},
            },
            {
                "selector": ":selected",
                "css": {
                    "background-color": "black",
                    "line-color": "black",
                    "target-arrow-color": "black",
                    "source-arrow-color": "black",
                    "text-outline-color": "black",
                },
            },
        ]
    )

    if onto is not None:
        out = Output(layout={"border": "1px solid black"})

        def log_clicks(node):
            with out:
                print((onto.get_by_label(node["data"]["label"])))
                parent = onto.get_by_label(node["data"]["label"]).get_parents()
                print(f"parents: {parent}")
                try:
                    elucidation = onto.get_by_label(
                        node["data"]["label"]
                    ).elucidation
                    print(f"elucidation: {elucidation[0]}")
                except (AttributeError, IndexError):
                    pass

                try:
                    annotations = onto.get_by_label(
                        node["data"]["label"]
                    ).annotations
                    for _ in annotations:
                        print(f"annotation: {_}")
                except AttributeError:
                    pass

                # Try does not work...
                try:
                    iri = onto.get_by_label(node["data"]["label"]).iri
                    print(f"iri: {iri}")
                except (AttributeError, IndexError):
                    pass
                try:
                    fig = node["data"]["label"]
                    if os.path.exists(Path(fig + ".png")):
                        display(Image(fig + ".png", width=100))
                    elif os.path.exists(Path(fig + ".jpg")):
                        display(Image(fig + ".jpg", width=100))
                except (AttributeError, IndexError):
                    pass
                out.clear_output(wait=True)

        def log_mouseovers(node):
            with out:
                print(onto.get_by_label(node["data"]["label"]))
                # print(f'mouseover: {pformat(node)}')
            out.clear_output(wait=True)

        cytofig.on("node", "click", log_clicks)
        cytofig.on("node", "mouseover", log_mouseovers)  # , remove=True)
        cytofig.on("node", "mouseout", out.clear_output(wait=True))
        grid = GridspecLayout(1, 3, height="400px")
        if infobox == "left":
            grid[0, 0] = out
            grid[0, 1:] = cytofig
        elif infobox == "right":
            grid[0, 0:-1] = cytofig
            grid[0, 2] = out
        else:
            return VBox([cytofig, out])
        return grid

    return cytofig<|MERGE_RESOLUTION|>--- conflicted
+++ resolved
@@ -719,16 +719,14 @@
                     if relation in rels:
                         rattrs = relations[get_label(relation)]
                         break
-<<<<<<< HEAD
-
-=======
+
                 else:
                     warnings.warn(
                         f"Style not defined for relation {name}. "
                         "Resorting to default style."
                     )
                     rattrs = self.style.get("default_relation", {})
->>>>>>> 44f151fe
+                    
                 # object property
                 if isinstance(
                     entity,
