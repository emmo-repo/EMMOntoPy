# -*- coding: utf-8 -*-
"""A module adding additional functionality to owlready2.

If desirable some of these additions may be moved back into owlready2.
"""
# pylint: disable=too-many-lines,fixme,arguments-differ,protected-access
from typing import TYPE_CHECKING, Optional, Union
import os
import fnmatch
import itertools
import inspect
import warnings
import uuid
import tempfile
import types
from pathlib import Path
from collections import defaultdict
from collections.abc import Iterable
from urllib.request import HTTPError, URLError

import rdflib
from rdflib.util import guess_format

import owlready2
from owlready2 import locstr
from owlready2.entity import ThingClass
from owlready2.prop import ObjectPropertyClass, DataPropertyClass
from owlready2 import AnnotationPropertyClass

from ontopy.factpluspluswrapper.sync_factpp import sync_reasoner_factpp
from ontopy.utils import (
    english,
    asstring,
    read_catalog,
    write_catalog,
    infer_version,
    convert_imported,
    directory_layout,
    FMAP,
    IncompatibleVersion,
    isinteractive,
    NoSuchLabelError,
    OWLREADY2_FORMATS,
    ReadCatalogError,
    _validate_installed_version,
    LabelDefinitionError,
    AmbiguousLabelError,
    EntityClassDefinitionError,
    EMMOntoPyException,
)

if TYPE_CHECKING:
    from typing import List, Sequence


# Default annotations to look up
DEFAULT_LABEL_ANNOTATIONS = [
    "http://www.w3.org/2004/02/skos/core#prefLabel",
    "http://www.w3.org/2000/01/rdf-schema#label",
    "http://www.w3.org/2004/02/skos/core#altLabel",
]


def get_ontology(*args, **kwargs):
    """Returns a new Ontology from `base_iri`.

    This is a convenient function for calling World.get_ontology()."""
    return World().get_ontology(*args, **kwargs)


class World(owlready2.World):
    """A subclass of owlready2.World."""

    def __init__(self, *args, **kwargs):
        # Caches stored in the world
        self._cached_catalogs = {}  # maps url to (mtime, iris, dirs)
        self._iri_mappings = {}  # all iri mappings loaded so far
        super().__init__(*args, **kwargs)

    def get_ontology(
        self,
        base_iri: str = "emmo-inferred",
        OntologyClass: "owlready2.Ontology" = None,
        label_annotations: "Sequence" = None,
    ) -> "Ontology":
        # pylint: disable=too-many-branches
        """Returns a new Ontology from `base_iri`.

        Arguments:
            base_iri: The base IRI of the ontology. May be one of:
                - valid URL (possible excluding final .owl or .ttl)
                - file name (possible excluding final .owl or .ttl)
                - "emmo": load latest version of asserted EMMO
                - "emmo-inferred": load latest version of inferred EMMO
                  (default)
                - "emmo-development": load latest inferred development
                  version of EMMO. Until first stable release
                  emmo-inferred and emmo-development will be the same.
            OntologyClass: If given and `base_iri` doesn't correspond
                to an existing ontology, a new ontology is created of
                this Ontology subclass.  Defaults to `ontopy.Ontology`.
            label_annotations: Sequence of label IRIs used for accessing
                entities in the ontology given that they are in the ontology.
                Label IRIs not in the ontology will need to be added to
                ontologies in order to be accessible.
                Defaults to DEFAULT_LABEL_ANNOTATIONS if set to None.
        """
        base_iri = base_iri.as_uri() if isinstance(base_iri, Path) else base_iri

        if base_iri == "emmo":
            base_iri = (
                "http://emmo-repo.github.io/versions/1.0.0-beta4/emmo.ttl"
            )
        elif base_iri == "emmo-inferred":
            base_iri = (
                "https://emmo-repo.github.io/versions/1.0.0-beta4/"
                "emmo-inferred.ttl"
            )
        elif base_iri == "emmo-development":
            base_iri = (
                "https://emmo-repo.github.io/versions/1.0.0-beta5/"
                "emmo-inferred.ttl"
            )

        if base_iri in self.ontologies:
            onto = self.ontologies[base_iri]
        elif base_iri + "#" in self.ontologies:
            onto = self.ontologies[base_iri + "#"]
        elif base_iri + "/" in self.ontologies:
            onto = self.ontologies[base_iri + "/"]
        else:
            if os.path.exists(base_iri):
                iri = os.path.abspath(base_iri)
            elif os.path.exists(base_iri + ".ttl"):
                iri = os.path.abspath(base_iri + ".ttl")
            elif os.path.exists(base_iri + ".owl"):
                iri = os.path.abspath(base_iri + ".owl")
            else:
                iri = base_iri

            if iri[-1] not in "/#":
                iri += "#"

            if OntologyClass is None:
                OntologyClass = Ontology

            onto = OntologyClass(self, iri)

        if label_annotations:
            onto.label_annotations = list(label_annotations)

        return onto

    def get_unabbreviated_triples(
        self, subject=None, predicate=None, obj=None, blank=None
    ):
        # pylint: disable=invalid-name
        """Returns all triples unabbreviated.

        If any of the `subject`, `predicate` or `obj` arguments are given,
        only matching triples will be returned.

        If `blank` is given, it will be used to represent blank nodes.
        """
        return _get_unabbreviated_triples(
            self, subject=subject, predicate=predicate, obj=obj, blank=blank
        )


class Ontology(owlready2.Ontology):  # pylint: disable=too-many-public-methods
    """A generic class extending owlready2.Ontology."""

    def __init__(self, *args, **kwargs):
        super().__init__(*args, **kwargs)
        self.label_annotations = DEFAULT_LABEL_ANNOTATIONS[:]
        self.prefix = None

    # Name of special unlabeled entities, like Thing, Nothing, etc...
    _special_labels = None

    # Some properties for customising dir() listing - useful in
    # interactive sessions...
    _dir_preflabel = isinteractive()
    _dir_label = isinteractive()
    _dir_name = False
    _dir_imported = isinteractive()
    dir_preflabel = property(
        fget=lambda self: self._dir_preflabel,
        fset=lambda self, v: setattr(self, "_dir_preflabel", bool(v)),
        doc="Whether to include entity prefLabel in dir() listing.",
    )
    dir_label = property(
        fget=lambda self: self._dir_label,
        fset=lambda self, v: setattr(self, "_dir_label", bool(v)),
        doc="Whether to include entity label in dir() listing.",
    )
    dir_name = property(
        fget=lambda self: self._dir_name,
        fset=lambda self, v: setattr(self, "_dir_name", bool(v)),
        doc="Whether to include entity name in dir() listing.",
    )
    dir_imported = property(
        fget=lambda self: self._dir_imported,
        fset=lambda self, v: setattr(self, "_dir_imported", bool(v)),
        doc="Whether to include imported ontologies in dir() listing.",
    )

    # Other settings
    _colon_in_label = False
    colon_in_label = property(
        fget=lambda self: self._colon_in_label,
        fset=lambda self, v: setattr(self, "_colon_in_label", bool(v)),
        doc="Whether to accept colon in name-part of IRI.  "
        "If true, the name cannot be prefixed.",
    )

    def __dir__(self):
        dirset = set(super().__dir__())
        lst = list(self.get_entities(imported=self._dir_imported))
        if self._dir_preflabel:
            dirset.update(
                str(dir.prefLabel.first())
                for dir in lst
                if hasattr(dir, "prefLabel")
            )
        if self._dir_label:
            dirset.update(
                str(dir.label.first()) for dir in lst if hasattr(dir, "label")
            )
        if self._dir_name:
            dirset.update(dir.name for dir in lst if hasattr(dir, "name"))
        dirset.difference_update({None})  # get rid of possible None
        return sorted(dirset)

    def __getitem__(self, name):
        item = super().__getitem__(name)
        if not item:
            item = self.get_by_label(name)
        return item

    def __getattr__(self, name):
        attr = super().__getattr__(name)
        if not attr:
            attr = self.get_by_label(name)
        return attr

    def __contains__(self, other):
        if self.world[other]:
            return True
        try:
            self.get_by_label(other)
        except NoSuchLabelError:
            return False
        return True

    def __objclass__(self):
        # Play nice with inspect...
        pass

    def __hash__(self):
        """Returns a hash based on base_iri.
        This is done to keep Ontology hashable when defining __eq__.
        """
        return hash(self.base_iri)

    def __eq__(self, other):
        """Checks if this ontology is equal to `other`.

        This function compares the result of
        ``set(self.get_unabbreviated_triples(label='_:b'))``,
        i.e. blank nodes are not distinguished, but relations to blank
        nodes are included.
        """
        return set(self.get_unabbreviated_triples(blank="_:b")) == set(
            other.get_unabbreviated_triples(blank="_:b")
        )

    def get_unabbreviated_triples(
        self, subject=None, predicate=None, obj=None, blank=None
    ):
        """Returns all matching triples unabbreviated.

        If `blank` is given, it will be used to represent blank nodes.
        """
        # pylint: disable=invalid-name
        return _get_unabbreviated_triples(
            self, subject=subject, predicate=predicate, obj=obj, blank=blank
        )

    def set_default_label_annotations(self):
        """Sets the default label annotations."""
        warnings.warn(
            "Ontology.set_default_label_annotations() is deprecated. "
            "Default label annotations are set by Ontology.__init__(). ",
            DeprecationWarning,
            stacklevel=2,
        )
        self.label_annotations = DEFAULT_LABEL_ANNOTATIONS[:]

    def get_by_label(
        self,
        label: str,
        label_annotations: str = None,
        prefix: str = None,
        imported: bool = True,
        colon_in_label: bool = None,
    ):
        """Returns entity with label annotation `label`.

        Arguments:
           label: label so search for.
               May be written as 'label' or 'prefix:label'.
               get_by_label('prefix:label') ==
               get_by_label('label', prefix='prefix').
           label_annotations: a sequence of label annotation names to look up.
               Defaults to the `label_annotations` property.
           prefix: if provided, it should be the last component of
               the base iri of an ontology (with trailing slash (/) or hash
               (#) stripped off).  The search for a matching label will be
               limited to this namespace.
           imported: Whether to also look for `label` in imported ontologies.
           colon_in_label: Whether to accept colon (:) in a label or name-part
               of IRI.  Defaults to the `colon_in_label` property of `self`.
               Setting this true cannot be combined with `prefix`.

        If several entities have the same label, only the one which is
        found first is returned.Use get_by_label_all() to get all matches.

        Note, if different prefixes are provided in the label and via
        the `prefix` argument a warning will be issued and the
        `prefix` argument will take precedence.

        A NoSuchLabelError is raised if `label` cannot be found.
        """
        # pylint: disable=too-many-arguments,too-many-branches,invalid-name
        if not isinstance(label, str):
            raise TypeError(
                f"Invalid label definition, must be a string: '{label}'"
            )

        if label_annotations is None:
            label_annotations = self.label_annotations

        if colon_in_label is None:
            colon_in_label = self._colon_in_label
        if colon_in_label:
            if prefix:
                raise ValueError(
                    "`prefix` cannot be combined with `colon_in_label`"
                )
        else:
            splitlabel = label.split(":", 1)
            if len(splitlabel) == 2 and not splitlabel[1].startswith("//"):
                label = splitlabel[1]
                if prefix and prefix != splitlabel[0]:
                    warnings.warn(
                        f"Prefix given both as argument ({prefix}) "
                        f"and in label ({splitlabel[0]}). "
                        "Prefix given in argument takes precedence. "
                    )
                if not prefix:
                    prefix = splitlabel[0]

        if prefix:
            entityset = self.get_by_label_all(
                label,
                label_annotations=label_annotations,
                prefix=prefix,
            )
            if len(entityset) == 1:
                return entityset.pop()
            if len(entityset) > 1:
                raise AmbiguousLabelError(
                    f"Several entities have the same label '{label}' "
                    f"with prefix '{prefix}'."
                )
            raise NoSuchLabelError(
                f"No label annotations matches for '{label}' "
                f"with prefix '{prefix}'."
            )

        # Label is a full IRI
        entity = self.world[label]
        if entity:
            return entity

        get_triples = (
            self.world._get_data_triples_spod_spod
            if imported
            else self._get_data_triples_spod_spod
        )

        for storid in self._to_storids(label_annotations):
            for s, _, _, _ in get_triples(None, storid, label, None):
                return self.world[self._unabbreviate(s)]

        # Special labels
        if self._special_labels and label in self._special_labels:
            return self._special_labels[label]

        # Check if label is a name under base_iri
        entity = self.world[self.base_iri + label]
        if entity:
            return entity

        # Check label is the name of an entity
        for entity in self.get_entities(imported=imported):
            if label == entity.name:
                return entity

        raise NoSuchLabelError(f"No label annotations matches '{label}'")

    def get_by_label_all(
        self,
        label,
        label_annotations=None,
        prefix=None,
        exact_match=False,
    ) -> "Set[Optional[owlready2.entity.EntityClass]]":
        """Returns set of entities with label annotation `label`.

        Arguments:
           label: label so search for.
               May be written as 'label' or 'prefix:label'.  Wildcard matching
               using glob pattern is also supported if `exact_match` is set to
               false.
           label_annotations: a sequence of label annotation names to look up.
               Defaults to the `label_annotations` property.
           prefix: if provided, it should be the last component of
               the base iri of an ontology (with trailing slash (/) or hash
               (#) stripped off).  The search for a matching label will be
               limited to this namespace.
           exact_match: Do not treat "*" and brackets as special characters
               when matching.  May be useful if your ontology has labels
               containing such labels.

        Returns:
            Set of all matching entities or an empty set if no matches
            could be found.
        """
        if not isinstance(label, str):
            raise TypeError(
                f"Invalid label definition, " f"must be a string: {label!r}"
            )
        if " " in label:
            raise ValueError(
                f"Invalid label definition, {label!r} contains spaces."
            )

        if label_annotations is None:
            label_annotations = self.label_annotations

        entities = set()

        # Check label annotations
        if exact_match:
            for storid in self._to_storids(label_annotations):
                entities.update(
                    self.world._get_by_storid(s)
                    for s, _, _ in self.world._get_data_triples_spod_spod(
                        None, storid, str(label), None
                    )
                )
        else:
            for storid in self._to_storids(label_annotations):
                label_entity = self._unabbreviate(storid)
                key = (
                    label_entity.name
                    if hasattr(label_entity, "name")
                    else label_entity
                )
                entities.update(self.world.search(**{key: label}))

        if self._special_labels and label in self._special_labels:
            entities.update(self._special_labels[label])

        # Check name-part of IRI
        if exact_match:
            entities.update(
                ent for ent in self.get_entities() if ent.name == str(label)
            )
        else:
            matches = fnmatch.filter(
                (ent.name for ent in self.get_entities()), label
            )
            entities.update(
                ent for ent in self.get_entities() if ent.name in matches
            )

        if prefix:
            return set(
                ent
                for ent in entities
                if ent.namespace.ontology.prefix == prefix
            )
        return entities

    def _to_storids(self, sequence, create_if_missing=False):
        """Return a list of storid's corresponding to the elements in the
        sequence `sequence`.

        The elements may be either be full IRIs (strings) or Owlready2
        entities with an associated storid.

        If `create_if_missing` is true, new Owlready2 entities will be
        created for IRIs that not already are associated with an
        entity.  Otherwise such IRIs will be skipped in the returned
        list.
        """
        if not sequence:
            return []
        storids = []
        for element in sequence:
            if hasattr(element, "storid"):
                storids.append(element.storid)
            else:
                storid = self.world._abbreviate(element, create_if_missing)
                if storid:
                    storids.append(storid)
        return storids

    def add_label_annotation(self, iri):
        """Adds label annotation used by get_by_label()."""
        warnings.warn(
            "Ontology.add_label_annotations() is deprecated. "
            "Direct modify the `label_annotations` attribute instead.",
            DeprecationWarning,
            stacklevel=2,
        )
        if hasattr(iri, "iri"):
            iri = iri.iri
        if iri not in self.label_annotations:
            self.label_annotations.append(iri)

    def remove_label_annotation(self, iri):
        """Removes label annotation used by get_by_label()."""
        warnings.warn(
            "Ontology.remove_label_annotations() is deprecated. "
            "Direct modify the `label_annotations` attribute instead.",
            DeprecationWarning,
            stacklevel=2,
        )
        if hasattr(iri, "iri"):
            iri = iri.iri
        try:
            self.label_annotations.remove(iri)
        except ValueError:
            pass

    def set_common_prefix(
        self,
        iri_base: str = "http://emmo.info/emmo",
        prefix: str = "emmo",
    ) -> None:
        """Set a common prefix for all imported ontologies
        with the same first part of the base_iri.

        Args:
            iri_base: The start of the base_iri to look for. Defaults to
                the emmo base_iri http://emmo.info/emmo
            prefix: the desired prefix. Defaults to emmo.
        """
        if self.base_iri.startswith(iri_base):
            self.prefix = prefix
        for onto in self.imported_ontologies:
            onto.set_common_prefix(iri_base=iri_base, prefix=prefix)

    def load(  # pylint: disable=too-many-arguments,arguments-renamed
        self,
        only_local=False,
        filename=None,
        format=None,  # pylint: disable=redefined-builtin
        reload=None,
        reload_if_newer=False,
        url_from_catalog=None,
        catalog_file="catalog-v001.xml",
        emmo_based=True,
        prefix=None,
        prefix_emmo=None,
        **kwargs,
    ):
        """Load the ontology.

        Arguments
        ---------
        only_local: bool
            Whether to only read local files.  This requires that you
            have appended the path to the ontology to owlready2.onto_path.
        filename: str
            Path to file to load the ontology from.  Defaults to `base_iri`
            provided to get_ontology().
        format: str
            Format of `filename`.  Default is inferred from `filename`
            extension.
        reload: bool
            Whether to reload the ontology if it is already loaded.
        reload_if_newer: bool
            Whether to reload the ontology if the source has changed since
            last time it was loaded.
        url_from_catalog: bool | None
            Whether to use catalog file to resolve the location of `base_iri`.
            If None, the catalog file is used if it exists in the same
            directory as `filename`.
        catalog_file: str
            Name of Protègè catalog file in the same folder as the
            ontology.  This option is used together with `only_local` and
            defaults to "catalog-v001.xml".
        emmo_based: bool
            Whether this is an EMMO-based ontology or not, default `True`.
        prefix: defaults to self.get_namespace.name if
        prefix_emmo: bool, default None. If emmo_based is True it
            defaults to True and sets the prefix of all imported ontologies
            with base_iri starting with 'http://emmo.info/emmo' to emmo
        kwargs:
            Additional keyword arguments are passed on to
            owlready2.Ontology.load().
        """
        # TODO: make sure that `only_local` argument is respected...

        if self.loaded:
            return self
        self._load(
            only_local=only_local,
            filename=filename,
            format=format,
            reload=reload,
            reload_if_newer=reload_if_newer,
            url_from_catalog=url_from_catalog,
            catalog_file=catalog_file,
            **kwargs,
        )

        # Enable optimised search by get_by_label()
        if self._special_labels is None and emmo_based:
            top = self.world["http://www.w3.org/2002/07/owl#topObjectProperty"]
            self._special_labels = {
                "Thing": owlready2.Thing,
                "Nothing": owlready2.Nothing,
                "topObjectProperty": top,
                "owl:Thing": owlready2.Thing,
                "owl:Nothing": owlready2.Nothing,
                "owl:topObjectProperty": top,
            }
        # set prefix if another prefix is desired
        # if we do this, shouldn't we make the name of all
        # entities of the given ontology to the same?
        if prefix:
            self.prefix = prefix
        else:
            self.prefix = self.name

        if emmo_based and prefix_emmo is None:
            prefix_emmo = True
        if prefix_emmo:
            self.set_common_prefix()

        return self

    def _load(  # pylint: disable=too-many-arguments,too-many-locals,too-many-branches,too-many-statements
        self,
        only_local=False,
        filename=None,
        format=None,  # pylint: disable=redefined-builtin
        reload=None,
        reload_if_newer=False,
        url_from_catalog=None,
        catalog_file="catalog-v001.xml",
        **kwargs,
    ):
        """Help function for load()."""
        web_protocol = "http://", "https://", "ftp://"
        url = str(filename) if filename else self.base_iri.rstrip("/#")
        if url.startswith(web_protocol):
            baseurl = os.path.dirname(url)
            catalogurl = baseurl + "/" + catalog_file
        else:
            if url.startswith("file://"):
                url = url[7:]
            url = os.path.normpath(os.path.abspath(url))
            baseurl = os.path.dirname(url)
            catalogurl = os.path.join(baseurl, catalog_file)

        def getmtime(path):
            if os.path.exists(path):
                return os.path.getmtime(path)
            return 0.0

        # Resolve url from catalog file
        iris = {}
        dirs = set()
        if url_from_catalog or url_from_catalog is None:
            not_reload = not reload and (
                not reload_if_newer
                or getmtime(catalogurl)
                > self.world._cached_catalogs[catalogurl][0]
            )
            # get iris from catalog already in cached catalogs
            if catalogurl in self.world._cached_catalogs and not_reload:
                _, iris, dirs = self.world._cached_catalogs[catalogurl]
            # do not update cached_catalogs if url already in _iri_mappings
            # and reload not forced
            elif url in self.world._iri_mappings and not_reload:
                pass
            # update iris from current catalogurl
            else:
                try:
                    iris, dirs = read_catalog(
                        uri=catalogurl,
                        recursive=False,
                        return_paths=True,
                        catalog_file=catalog_file,
                    )
                except ReadCatalogError:
                    if url_from_catalog is not None:
                        raise
                    self.world._cached_catalogs[catalogurl] = (0.0, {}, set())
                else:
                    self.world._cached_catalogs[catalogurl] = (
                        getmtime(catalogurl),
                        iris,
                        dirs,
                    )
            self.world._iri_mappings.update(iris)
        resolved_url = self.world._iri_mappings.get(url, url)
        # Append paths from catalog file to onto_path
        for path in sorted(dirs, reverse=True):
            if path not in owlready2.onto_path:
                owlready2.onto_path.append(path)

        # Use catalog file to update IRIs of imported ontologies
        # in internal store and try to load again...
        if self.world._iri_mappings:
            for abbrev_iri in self.world._get_obj_triples_sp_o(
                self.storid, owlready2.owl_imports
            ):
                iri = self._unabbreviate(abbrev_iri)
                if iri in self.world._iri_mappings:
                    self._del_obj_triple_spo(
                        self.storid, owlready2.owl_imports, abbrev_iri
                    )
                    self._add_obj_triple_spo(
                        self.storid,
                        owlready2.owl_imports,
                        self._abbreviate(self.world._iri_mappings[iri]),
                    )

        # Load ontology
        try:
            self.loaded = False
            fmt = format if format else guess_format(resolved_url, fmap=FMAP)
            if fmt and fmt not in OWLREADY2_FORMATS:
                # Convert filename to rdfxml before passing it to owlready2
                graph = rdflib.Graph()
                try:
                    graph.parse(resolved_url, format=fmt)
                except URLError as err:
                    raise EMMOntoPyException(
                        "URL error", err, resolved_url
                    ) from err

                with tempfile.NamedTemporaryFile() as handle:
                    graph.serialize(destination=handle, format="xml")
                    handle.seek(0)
                    return super().load(
                        only_local=True,
                        fileobj=handle,
                        reload=reload,
                        reload_if_newer=reload_if_newer,
                        format="rdfxml",
                        **kwargs,
                    )
            elif resolved_url.startswith(web_protocol):
                return super().load(
                    only_local=only_local,
                    reload=reload,
                    reload_if_newer=reload_if_newer,
                    **kwargs,
                )

            else:
                with open(resolved_url, "rb") as handle:
                    return super().load(
                        only_local=only_local,
                        fileobj=handle,
                        reload=reload,
                        reload_if_newer=reload_if_newer,
                        **kwargs,
                    )
        except owlready2.OwlReadyOntologyParsingError:
            # Owlready2 is not able to parse the ontology - most
            # likely because imported ontologies must be resolved
            # using the catalog file.

            # Reraise if we don't want to read from the catalog file
            if not url_from_catalog and url_from_catalog is not None:
                raise

            warnings.warn(
                "Recovering from Owlready2 parsing error... might be deprecated"
            )

            # Copy the ontology into a local folder and try again
            with tempfile.TemporaryDirectory() as handle:
                output = os.path.join(handle, os.path.basename(resolved_url))
                convert_imported(
                    input_ontology=resolved_url,
                    output_ontology=output,
                    input_format=fmt,
                    output_format="xml",
                    url_from_catalog=url_from_catalog,
                    catalog_file=catalog_file,
                )

                self.loaded = False
                with open(output, "rb") as handle:
                    try:
                        return super().load(
                            only_local=True,
                            fileobj=handle,
                            reload=reload,
                            reload_if_newer=reload_if_newer,
                            format="rdfxml",
                            **kwargs,
                        )
                    except HTTPError as exc:  # Add url to HTTPError message
                        raise HTTPError(
                            url=exc.url,
                            code=exc.code,
                            msg=f"{exc.url}: {exc.msg}",
                            hdrs=exc.hdrs,
                            fp=exc.fp,
                        ).with_traceback(exc.__traceback__)

        except HTTPError as exc:  # Add url to HTTPError message
            raise HTTPError(
                url=exc.url,
                code=exc.code,
                msg=f"{exc.url}: {exc.msg}",
                hdrs=exc.hdrs,
                fp=exc.fp,
            ).with_traceback(exc.__traceback__)

    def save(
        self,
        file=None,
        format=None,  # pylint: disable=redefined-builtin
        directory=None,
        mkdir=False,
        overwrite=False,
        recursive=False,
        squash=False,
        write_catalog_file=False,
        append_catalog=False,
        catalog_file="catalog-v001.xml",
        keep_python_names=False,
        filename=None,  # deprecated
        dir=".",  # pylint: disable=redefined-builtin  # deprecated
    ):  # pylint: disable=too-many-arguments
        """Writes the ontology to file.

        Parameters
        ----------
        file: None | str | Path
            Name of file to write to.  If None, it defaults to the name
            of the ontology with `format` as file extension.
        format: str
            Output format. The default is to infer it from `file`.
        directory: str | Path
            If `file` is a relative path, it is a relative path to `directory`.
        mkdir: bool
            Whether to create output directory if it does not exists.
        owerwrite: bool
            If true and `file` exists, remove the existing file before
            saving.  The default is to append to an existing ontology.
        recursive: bool
            Whether to save imported ontologies recursively.  This is
            commonly combined with `file=None`, `directory` and `mkdir`.
        squash: bool
        assert testonto_copy.FantasyClass2
            If true, rdflib will be used to save the current ontology
            together with all its sub-ontologies into `file`.
            It make no sense to combine this with `recursive`.
        write_catalog_file: bool
            Whether to also write a catalog file to disk.
        append_catalog: bool
            Whether to append to an existing catalog file.
        catalog_file: str | Path
            Name of catalog file.  If not an absolute path, it is prepended
            to `directory`.
        keep_python_names: bool
            Whether to keep python names in the ontology.
        """
        if filename:
            warnings.warn(
                "The `filename` argument is deprecated. Use `file` instead.",
                DeprecationWarning,
                stacklevel=2,
            )
            file = filename
        if dir:
            warnings.warn(
                "The `dir` argument is deprecated. Use `directory` instead.",
                DeprecationWarning,
                stacklevel=2,
            )
            directory = dir

        if keep_python_names:
            newonto = self
        else:
            newonto = self.copy()
            newonto._del_data_triple_spod(
                p=newonto._abbreviate(
                    "http://www.lesfleursdunormal.fr/static/_downloads/"
                    "owlready_ontology.owl#python_name"
                )
            )
        newonto._save(
            file=file,
            format=format,
            directory=directory,
            mkdir=mkdir,
            overwrite=overwrite,
            recursive=recursive,
            squash=squash,
            write_catalog_file=write_catalog_file,
            append_catalog=append_catalog,
            catalog_file=catalog_file,
        )

    def _save(
        self,
        file=None,
        format=None,
        directory=".",
        mkdir=False,
        overwrite=False,
        recursive=False,
        squash=False,
        write_catalog_file=False,
        append_catalog=False,
        catalog_file="catalog-v001.xml",
    ):
        """Writes the ontology to file.

        Parameters
        ----------
        file: None | str | Path
            Name of file to write to.  If None, it defaults to the name
            of the ontology with `format` as file extension.
        format: str
            Output format. The default is to infer it from `file`.
        directory: str | Path
            If `file` is a relative path, it is a relative path to `directory`
        mkdir: bool
            Whether to create output directory if it does not exists.
        owerwrite: bool
            If true and `file` exists, remove the existing file before
            saving.  The default is to append to an existing ontology.
        recursive: bool
            Whether to save imported ontologies recursively.  This is
            commonly combined with `file=None`, `directory` and `mkdir`.
        squash: bool
            If true, rdflib will be used to save the current ontology
            together with all its sub-ontologies into `file`.
            It make no sense to combine this with `recursive`.
        write_catalog_file: bool
            Whether to also write a catalog file to disk.
        append_catalog: bool
            Whether to append to an existing catalog file.
        catalog_file: str | Path
            Name of catalog file.  If not an absolute path, it is prepended
            to `directory`.
        """
        # pylint: disable=redefined-builtin,too-many-arguments
        # pylint: disable=too-many-statements,too-many-branches
        # pylint: disable=too-many-locals,arguments-renamed
        if not _validate_installed_version(
            package="rdflib", min_version="6.0.0"
        ) and format == FMAP.get("ttl", ""):
            from rdflib import (  # pylint: disable=import-outside-toplevel
                __version__ as __rdflib_version__,
            )

            warnings.warn(
                IncompatibleVersion(
                    "To correctly convert to Turtle format, rdflib must be "
                    "version 6.0.0 or greater, however, the detected rdflib "
                    "version used by your Python interpreter is "
                    f"{__rdflib_version__!r}. For more information see the "
                    "'Known issues' section of the README."
                )
            )

        revmap = {value: key for key, value in FMAP.items()}
        if file is None:
            if format:
                fmt = revmap.get(format, format)
                file = f"{self.name}.{fmt}"
            else:
                raise TypeError("`filename` and `format` cannot both be None.")
        file = os.path.join(directory, file)
        directory = Path(file).resolve().parent

        if mkdir:
            outdir = Path(file).parent.resolve()
            if not outdir.exists():
                outdir.mkdir(parents=True)

        if not format:
            format = guess_format(file, fmap=FMAP)
        fmt = revmap.get(format, format)

        if overwrite and file and os.path.exists(file):
            os.remove(file)

        EMMO = rdflib.Namespace(  # pylint:disable=invalid-name
            "http://emmo.info/emmo#"
        )

        if recursive:
            if squash:
                raise ValueError(
                    "`recursive` and `squash` should not both be true"
                )
<<<<<<< HEAD
            base = self.base_iri.rstrip("#/")
            for onto in self.imported_ontologies:
                obase = onto.base_iri.rstrip("#/")
                newdir = Path(directory) / os.path.relpath(obase, base)
                onto._save(
                    file=None,
                    format=format,
                    directory=newdir.resolve(),
=======
            layout = directory_layout(self)

            for onto, path in layout.items():
                fname = Path(dir) / f"{path}.{fmt}"
                onto.save(
                    filename=fname,
                    format=format,
                    dir=dir,
>>>>>>> 55e1885f
                    mkdir=mkdir,
                    overwrite=overwrite,
                    recursive=False,
                    squash=False,
                    write_catalog_file=False,
                )

            if write_catalog_file:
                catalog_files = set()
                irimap = {}
                for onto, path in layout.items():
                    irimap[
                        onto.get_version(as_iri=True)
                    ] = f"{dir}/{path}.{fmt}"
                    catalog_files.add(Path(path).parent / catalog_file)

                for catfile in catalog_files:
                    write_catalog(
                        irimap.copy(),
                        output=catfile,
                        directory=dir,
                        append=append_catalog,
                    )

        elif write_catalog_file:
            write_catalog(
                {self.get_version(as_iri=True): filename},
                output=catalog_file,
                directory=dir,
                append=append_catalog,
            )

        if squash:
            from rdflib import (  # pylint:disable=import-outside-toplevel
                URIRef,
                RDF,
                OWL,
            )

            graph = self.world.as_rdflib_graph()
            graph.namespace_manager.bind("emmo", EMMO)

            # Remove anonymous namespace and imports
            graph.remove((URIRef("http://anonymous"), RDF.type, OWL.Ontology))
            imports = list(graph.triples((None, OWL.imports, None)))
            for triple in imports:
                graph.remove(triple)

            graph.serialize(destination=file, format=format)
        elif format in OWLREADY2_FORMATS:
            super().save(file=file, format=fmt)
        else:
            # The try-finally clause is needed for cleanup and because
            # we have to provide delete=False to NamedTemporaryFile
            # since Windows does not allow to reopen an already open
            # file.
            try:
                with tempfile.NamedTemporaryFile(
                    suffix=".owl", delete=False
                ) as handle:
                    tmpfile = handle.name
                super().save(tmpfile, format="ntriples")
                graph = rdflib.Graph()
<<<<<<< HEAD
                graph.parse(tmpfile, format="xml")
                graph.serialize(destination=file, format=format)
            finally:
                os.remove(tmpfile)

        if write_catalog_file:
            mappings = {}
            base = self.base_iri.rstrip("#/")

            def append(onto):
                obase = onto.base_iri.rstrip("#/")
                newdir = Path(directory) / os.path.relpath(obase, base)
                newpath = newdir.resolve() / f"{onto.name}.{fmt}"
                relpath = os.path.relpath(newpath, directory)
                mappings[onto.get_version(as_iri=True)] = str(relpath)
                for imported in onto.imported_ontologies:
                    append(imported)

            if recursive:
                append(self)
            write_catalog(
                mappings,
                output=catalog_file,
                directory=directory,
                append=append_catalog,
            )

=======
                graph.parse(tmpfile, format="ntriples")
                graph.serialize(destination=filename, format=format)
            finally:
                os.remove(tmpfile)

>>>>>>> 55e1885f
    def get_imported_ontologies(self, recursive=False):
        """Return a list with imported ontologies.

        If `recursive` is `True`, ontologies imported by imported ontologies
        are also returned.
        """

        def rec_imported(onto):
            for ontology in onto.imported_ontologies:
                if ontology not in imported:
                    imported.add(ontology)
                    rec_imported(ontology)

        if recursive:
            imported = set()
            rec_imported(self)
            return list(imported)

        return self.imported_ontologies

    def get_entities(  # pylint: disable=too-many-arguments
        self,
        imported=True,
        classes=True,
        individuals=True,
        object_properties=True,
        data_properties=True,
        annotation_properties=True,
    ):
        """Return a generator over (optionally) all classes, individuals,
        object_properties, data_properties and annotation_properties.

        If `imported` is `True`, entities in imported ontologies will also
        be included.
        """
        generator = []
        if classes:
            generator.append(self.classes(imported))
        if individuals:
            generator.append(self.individuals(imported))
        if object_properties:
            generator.append(self.object_properties(imported))
        if data_properties:
            generator.append(self.data_properties(imported))
        if annotation_properties:
            generator.append(self.annotation_properties(imported))
        for entity in itertools.chain(*generator):
            yield entity

    def classes(self, imported=False):
        """Returns an generator over all classes.

        Arguments:
            imported: if `True`, entities in imported ontologies
                are also returned.
        """
        return self._entities("classes", imported=imported)

    def _entities(
        self, entity_type, imported=False
    ):  # pylint: disable=too-many-branches
        """Returns an generator over all entities of the desired type.
        This is a helper function for `classes()`, `individuals()`,
        `object_properties()`, `data_properties()` and
        `annotation_properties()`.

        Arguments:
            entity_type: The type of entity desired given as a string.
                Can be any of `classes`, `individuals`,
                `object_properties`, `data_properties` and
                `annotation_properties`.
            imported: if `True`, entities in imported ontologies
                are also returned.
        """

        generator = []
        if imported:
            ontologies = self.get_imported_ontologies(recursive=True)
            ontologies.append(self)
            for onto in ontologies:
                if entity_type == "classes":
                    for cls in list(onto.classes()):
                        generator.append(cls)
                elif entity_type == "individuals":
                    for ind in list(onto.individuals()):
                        generator.append(ind)
                elif entity_type == "object_properties":
                    for prop in list(onto.object_properties()):
                        generator.append(prop)
                elif entity_type == "data_properties":
                    for prop in list(onto.data_properties()):
                        generator.append(prop)
                elif entity_type == "annotation_properties":
                    for prop in list(onto.annotation_properties()):
                        generator.append(prop)
        else:
            if entity_type == "classes":
                generator = super().classes()
            elif entity_type == "individuals":
                generator = super().individuals()
            elif entity_type == "object_properties":
                generator = super().object_properties()
            elif entity_type == "data_properties":
                generator = super().data_properties()
            elif entity_type == "annotation_properties":
                generator = super().annotation_properties()

        for entity in generator:
            yield entity

    def individuals(self, imported=False):
        """Returns an generator over all individuals.

        Arguments:
            imported: if `True`, entities in imported ontologies
                are also returned.
        """
        return self._entities("individuals", imported=imported)

    def object_properties(self, imported=False):
        """Returns an generator over all object_properties.

        Arguments:
            imported: if `True`, entities in imported ontologies
                are also returned.
        """
        return self._entities("object_properties", imported=imported)

    def data_properties(self, imported=False):
        """Returns an generator over all data_properties.

        Arguments:
            imported: if `True`, entities in imported ontologies
                are also returned.
        """
        return self._entities("data_properties", imported=imported)

    def annotation_properties(self, imported=False):
        """Returns an generator over all annotation_properties.

        Arguments:
            imported: if `True`, entities in imported ontologies
                are also returned.

        """
        return self._entities("annotation_properties", imported=imported)

    def get_root_classes(self, imported=False):
        """Returns a list or root classes."""
        return [
            cls
            for cls in self.classes(imported=imported)
            if not cls.ancestors().difference(set([cls, owlready2.Thing]))
        ]

    def get_root_object_properties(self, imported=False):
        """Returns a list of root object properties."""
        props = set(self.object_properties(imported=imported))
        return [p for p in props if not props.intersection(p.is_a)]

    def get_root_data_properties(self, imported=False):
        """Returns a list of root object properties."""
        props = set(self.data_properties(imported=imported))
        return [p for p in props if not props.intersection(p.is_a)]

    def get_roots(self, imported=False):
        """Returns all class, object_property and data_property roots."""
        roots = self.get_root_classes(imported=imported)
        roots.extend(self.get_root_object_properties(imported=imported))
        roots.extend(self.get_root_data_properties(imported=imported))
        return roots

    def sync_python_names(self, annotations=("prefLabel", "label", "altLabel")):
        """Update the `python_name` attribute of all properties.

        The python_name attribute will be set to the first non-empty
        annotation in the sequence of annotations in `annotations` for
        the property.
        """

        def update(gen):
            for prop in gen:
                for annotation in annotations:
                    if hasattr(prop, annotation) and getattr(prop, annotation):
                        prop.python_name = getattr(prop, annotation).first()
                        break

        update(
            self.get_entities(
                classes=False,
                individuals=False,
                object_properties=False,
                data_properties=False,
            )
        )
        update(
            self.get_entities(
                classes=False, individuals=False, annotation_properties=False
            )
        )

    def rename_entities(
        self,
        annotations=("prefLabel", "label", "altLabel"),
    ):
        """Set `name` of all entities to the first non-empty annotation in
        `annotations`.

        Warning, this method changes all IRIs in the ontology.  However,
        it may be useful to make the ontology more readable and to work
        with it together with a triple store.
        """
        for entity in self.get_entities():
            for annotation in annotations:
                if hasattr(entity, annotation):
                    name = getattr(entity, annotation).first()
                    if name:
                        entity.name = name
                        break

    def sync_reasoner(
        self, reasoner="HermiT", include_imported=False, **kwargs
    ):
        """Update current ontology by running the given reasoner.

        Supported values for `reasoner` are 'HermiT' (default), Pellet
        and 'FaCT++'.

        If `include_imported` is true, the reasoner will also reason
        over imported ontologies.  Note that this may be **very** slow.

        Keyword arguments are passed to the underlying owlready2 function.
        """
        if reasoner == "FaCT++":
            sync = sync_reasoner_factpp
        elif reasoner == "Pellet":
            sync = owlready2.sync_reasoner_pellet
        elif reasoner == "HermiT":
            sync = owlready2.sync_reasoner_hermit
        else:
            raise ValueError(
                f"Unknown reasoner '{reasoner}'. Supported reasoners "
                "are 'Pellet', 'HermiT' and 'FaCT++'."
            )

        # For some reason we must visit all entities once before running
        # the reasoner...
        list(self.get_entities())

        with self:
            if include_imported:
                sync(self.world, **kwargs)
            else:
                sync(self, **kwargs)

    def sync_attributes(  # pylint: disable=too-many-branches
        self,
        name_policy=None,
        name_prefix="",
        class_docstring="comment",
        sync_imported=False,
    ):
        """This method is intended to be called after you have added new
        classes (typically via Python) to make sure that attributes like
        `label` and `comments` are defined.

        If a class, object property, data property or annotation
        property in the current ontology has no label, the name of
        the corresponding Python class will be assigned as label.

        If a class, object property, data property or annotation
        property has no comment, it will be assigned the docstring of
        the corresponding Python class.

        `name_policy` specify wether and how the names in the ontology
        should be updated.  Valid values are:
          None          not changed
          "uuid"        `name_prefix` followed by a global unique id (UUID).
                        If the name is already valid accoridng to this standard
                        it will not be regenerated.
          "sequential"  `name_prefix` followed a sequantial number.
        EMMO conventions imply ``name_policy=='uuid'``.

        If `sync_imported` is true, all imported ontologies are also
        updated.

        The `class_docstring` argument specifies the annotation that
        class docstrings are mapped to.  Defaults to "comment".
        """
        for cls in itertools.chain(
            self.classes(),
            self.object_properties(),
            self.data_properties(),
            self.annotation_properties(),
        ):
            if not hasattr(cls, "prefLabel"):
                # no prefLabel - create new annotation property..
                with self:
                    # pylint: disable=invalid-name,missing-class-docstring
                    # pylint: disable=unused-variable
                    class prefLabel(owlready2.label):
                        pass

                cls.prefLabel = [locstr(cls.__name__, lang="en")]
            elif not cls.prefLabel:
                cls.prefLabel.append(locstr(cls.__name__, lang="en"))
            if class_docstring and hasattr(cls, "__doc__") and cls.__doc__:
                getattr(cls, class_docstring).append(
                    locstr(inspect.cleandoc(cls.__doc__), lang="en")
                )

        for ind in self.individuals():
            if not hasattr(ind, "prefLabel"):
                # no prefLabel - create new annotation property..
                with self:
                    # pylint: disable=invalid-name,missing-class-docstring
                    # pylint: disable=function-redefined
                    class prefLabel(owlready2.label):
                        iri = "http://www.w3.org/2004/02/skos/core#prefLabel"

                ind.prefLabel = [locstr(ind.name, lang="en")]
            elif not ind.prefLabel:
                ind.prefLabel.append(locstr(ind.name, lang="en"))

        chain = itertools.chain(
            self.classes(),
            self.individuals(),
            self.object_properties(),
            self.data_properties(),
            self.annotation_properties(),
        )
        if name_policy == "uuid":
            for obj in chain:
                try:
                    # Passing the following means that the name is valid
                    # and need not be regenerated.
                    if not obj.name.startswith(name_prefix):
                        raise ValueError
                    uuid.UUID(obj.name.lstrip(name_prefix), version=5)
                except ValueError:
                    obj.name = name_prefix + str(
                        uuid.uuid5(uuid.NAMESPACE_DNS, obj.name)
                    )
        elif name_policy == "sequential":
            for obj in chain:
                counter = 0
                while f"{self.base_iri}{name_prefix}{counter}" in self:
                    counter += 1
                obj.name = f"{name_prefix}{counter}"
        elif name_policy is not None:
            raise TypeError(f"invalid name_policy: {name_policy!r}")

        if sync_imported:
            for onto in self.imported_ontologies:
                onto.sync_attributes()

    def get_relations(self):
        """Returns a generator for all relations."""
        warnings.warn(
            "Ontology.get_relations() is deprecated. Use "
            "onto.object_properties() instead.",
            DeprecationWarning,
            stacklevel=2,
        )
        return self.object_properties()

    def get_annotations(self, entity):
        """Returns a dict with annotations for `entity`.  Entity may be given
        either as a ThingClass object or as a label."""
        warnings.warn(
            "Ontology.get_annotations(entity) is deprecated. Use "
            "entity.get_annotations() instead.",
            DeprecationWarning,
            stacklevel=2,
        )

        if isinstance(entity, str):
            entity = self.get_by_label(entity)
        res = {"comment": getattr(entity, "comment", "")}
        for annotation in self.annotation_properties():
            res[annotation.label.first()] = [
                obj.strip('"')
                for _, _, obj in self.get_triples(
                    entity.storid, annotation.storid, None
                )
            ]
        return res

    def get_branch(  # pylint: disable=too-many-arguments
        self,
        root,
        leaves=(),
        include_leaves=True,
        strict_leaves=False,
        exclude=None,
        sort=False,
    ):
        """Returns a set with all direct and indirect subclasses of `root`.
        Any subclass found in the sequence `leaves` will be included in
        the returned list, but its subclasses will not.  The elements
        of `leaves` may be ThingClass objects or labels.

        Subclasses of any subclass found in the sequence `leaves` will
        be excluded from the returned list, where the elements of `leaves`
        may be ThingClass objects or labels.

        If `include_leaves` is true, the leaves are included in the returned
        list, otherwise they are not.

        If `strict_leaves` is true, any descendant of a leaf will be excluded
        in the returned set.

        If given, `exclude` may be a sequence of classes, including
        their subclasses, to exclude from the output.

        If `sort` is True, a list sorted according to depth and label
        will be returned instead of a set.
        """

        def _branch(root, leaves):
            if root not in leaves:
                branch = {
                    root,
                }
                for cls in root.subclasses():
                    # Defining a branch is actually quite tricky.  Consider
                    # the case:
                    #
                    #      L isA R
                    #      A isA L
                    #      A isA R
                    #
                    # where R is the root, L is a leaf and A is a direct
                    # child of both.  Logically, since A is a child of the
                    # leaf we want to skip A.  But a strait forward imple-
                    # mentation will see that A is a child of the root and
                    # include it.  Requireing that the R should be a strict
                    # parent of A solves this.
                    if root in cls.get_parents(strict=True):
                        branch.update(_branch(cls, leaves))
            else:
                branch = (
                    {
                        root,
                    }
                    if include_leaves
                    else set()
                )
            return branch

        if isinstance(root, str):
            root = self.get_by_label(root)

        leaves = set(
            self.get_by_label(leaf) if isinstance(leaf, str) else leaf
            for leaf in leaves
        )
        leaves.discard(root)

        if exclude:
            exclude = set(
                self.get_by_label(e) if isinstance(e, str) else e
                for e in exclude
            )
            leaves.update(exclude)

        branch = _branch(root, leaves)

        # Exclude all descendants of any leaf
        if strict_leaves:
            descendants = root.descendants()
            for leaf in leaves:
                if leaf in descendants:
                    branch.difference_update(
                        leaf.descendants(include_self=False)
                    )

        if exclude:
            branch.difference_update(exclude)

        # Sort according to depth, then by label
        if sort:
            branch = sorted(
                sorted(branch, key=asstring),
                key=lambda x: len(x.mro()),
            )

        return branch

    def is_individual(self, entity):
        """Returns true if entity is an individual."""
        if isinstance(entity, str):
            entity = self.get_by_label(entity)
        return isinstance(entity, owlready2.Thing)

    # FIXME - deprecate this method as soon the ThingClass property
    #         `defined_class` works correct in Owlready2
    def is_defined(self, entity):
        """Returns true if the entity is a defined class.

        Deprecated, use the `is_defined` property of the classes
        (ThingClass subclasses) instead.
        """
        warnings.warn(
            "This method is deprecated.  Use the `is_defined` property of "
            "the classes instad.",
            DeprecationWarning,
            stacklevel=2,
        )
        if isinstance(entity, str):
            entity = self.get_by_label(entity)
        return hasattr(entity, "equivalent_to") and bool(entity.equivalent_to)

    def get_version(self, as_iri=False) -> str:
        """Returns the version number of the ontology as inferred from the
        owl:versionIRI tag or, if owl:versionIRI is not found, from
        owl:versionINFO.

        If `as_iri` is True, the full versionIRI is returned.
        """
        version_iri_storid = self.world._abbreviate(
            "http://www.w3.org/2002/07/owl#versionIRI"
        )
        tokens = self.get_triples(s=self.storid, p=version_iri_storid)
        if (not tokens) and (as_iri is True):
            raise TypeError(
                "No owl:versionIRI "
                f"in Ontology {self.base_iri!r}. "
                "Search for owl:versionInfo with as_iri=False"
            )
        if tokens:
            _, _, obj = tokens[0]
            version_iri = self.world._unabbreviate(obj)
            if as_iri:
                return version_iri
            return infer_version(self.base_iri, version_iri)

        version_info_storid = self.world._abbreviate(
            "http://www.w3.org/2002/07/owl#versionInfo"
        )
        tokens = self.get_triples(s=self.storid, p=version_info_storid)
        if not tokens:
            raise TypeError(
                "No versionIRI or versionInfo " f"in Ontology {self.base_iri!r}"
            )
        _, _, version_info = tokens[0]
        return version_info.split("^^")[0].strip('"')

    def set_version(self, version=None, version_iri=None):
        """Assign version to ontology by asigning owl:versionIRI.

        If `version` but not `version_iri` is provided, the version
        IRI will be the combination of `base_iri` and `version`.
        """
        _version_iri = "http://www.w3.org/2002/07/owl#versionIRI"
        version_iri_storid = self.world._abbreviate(_version_iri)
        if self._has_obj_triple_spo(  # pylint: disable=unexpected-keyword-arg
            # For some reason _has_obj_triples_spo exists in both
            # owlready2.namespace.Namespace (with arguments subject/predicate)
            # and in owlready2.triplelite._GraphManager (with arguments s/p)
            # owlready2.Ontology inherits from Namespace directly
            # and pylint checks that.
            # It actually accesses the one in triplelite.
            # subject=self.storid, predicate=version_iri_storid
            s=self.storid,
            p=version_iri_storid,
        ):
            self._del_obj_triple_spo(s=self.storid, p=version_iri_storid)

        if not version_iri:
            if not version:
                raise TypeError(
                    "Either `version` or `version_iri` must be provided"
                )
            head, tail = self.base_iri.rstrip("#/").rsplit("/", 1)
            version_iri = "/".join([head, version, tail])

        self._add_obj_triple_spo(
            s=self.storid,
            p=self.world._abbreviate(_version_iri),
            o=self.world._abbreviate(version_iri),
        )

    def get_graph(self, **kwargs):
        """Returns a new graph object.  See  emmo.graph.OntoGraph.

        Note that this method requires the Python graphviz package.
        """
        # pylint: disable=import-outside-toplevel,cyclic-import
        from ontopy.graph import OntoGraph

        return OntoGraph(self, **kwargs)

    @staticmethod
    def common_ancestors(cls1, cls2):
        """Return a list of common ancestors for `cls1` and `cls2`."""
        return set(cls1.ancestors()).intersection(cls2.ancestors())

    def number_of_generations(self, descendant, ancestor):
        """Return shortest distance from ancestor to descendant"""
        if ancestor not in descendant.ancestors():
            raise ValueError("Descendant is not a descendant of ancestor")
        return self._number_of_generations(descendant, ancestor, 0)

    def _number_of_generations(self, descendant, ancestor, counter):
        """Recursive help function to number_of_generations(), return
        distance between a ancestor-descendant pair (counter+1)."""
        if descendant.name == ancestor.name:
            return counter
        try:
            return min(
                self._number_of_generations(parent, ancestor, counter + 1)
                for parent in descendant.get_parents()
                if ancestor in parent.ancestors()
            )
        except ValueError:
            return counter

    def closest_common_ancestors(self, cls1, cls2):
        """Returns a list with closest_common_ancestor for cls1 and cls2"""
        distances = {}
        for ancestor in self.common_ancestors(cls1, cls2):
            distances[ancestor] = self.number_of_generations(
                cls1, ancestor
            ) + self.number_of_generations(cls2, ancestor)
        return [
            ancestor
            for ancestor, distance in distances.items()
            if distance == min(distances.values())
        ]

    @staticmethod
    def closest_common_ancestor(*classes):
        """Returns closest_common_ancestor for the given classes."""
        mros = [cls.mro() for cls in classes]
        track = defaultdict(int)
        while mros:
            for mro in mros:
                cur = mro.pop(0)
                track[cur] += 1
                if track[cur] == len(classes):
                    return cur
                if len(mro) == 0:
                    mros.remove(mro)
        raise EMMOntoPyException(
            "A closest common ancestor should always exist !"
        )

    def get_ancestors(
        self,
        classes: "Union[List, ThingClass]",
        closest: bool = False,
        generations: int = None,
        strict: bool = True,
    ) -> set:
        """Return ancestors of all classes in `classes`.
        Args:
            classes: class(es) for which ancestors should be returned.
            generations: Include this number of generations, default is all.
            closest: If True, return all ancestors up to and including the
                closest common ancestor. Return all if False.
            strict: If True returns only real ancestors, i.e. `classes` are
                are not included in the returned set.
        Returns:
            Set of ancestors to `classes`.
        """
        if not isinstance(classes, Iterable):
            classes = [classes]

        ancestors = set()
        if not classes:
            return ancestors

        def addancestors(entity, counter, subject):
            if counter > 0:
                for parent in entity.get_parents(strict=True):
                    subject.add(parent)
                    addancestors(parent, counter - 1, subject)

        if closest:
            if generations is not None:
                raise ValueError(
                    "Only one of `generations` or `closest` may be specified."
                )

            closest_ancestor = self.closest_common_ancestor(*classes)
            for cls in classes:
                ancestors.update(
                    anc
                    for anc in cls.ancestors()
                    if closest_ancestor in anc.ancestors()
                )
        elif isinstance(generations, int):
            for entity in classes:
                addancestors(entity, generations, ancestors)
        else:
            ancestors.update(*(cls.ancestors() for cls in classes))

        if strict:
            return ancestors.difference(classes)
        return ancestors

    def get_descendants(
        self,
        classes: "Union[List, ThingClass]",
        generations: int = None,
        common: bool = False,
    ) -> set:
        """Return descendants/subclasses of all classes in `classes`.
        Args:
            classes: class(es) for which descendants are desired.
            common: whether to only return descendants common to all classes.
            generations: Include this number of generations, default is all.
        Returns:
            A set of descendants for given number of generations.
            If 'common'=True, the common descendants are returned
            within the specified number of generations.
            'generations' defaults to all.
        """

        if not isinstance(classes, Iterable):
            classes = [classes]

        descendants = {name: [] for name in classes}

        def _children_recursively(num, newentity, parent, descendants):
            """Helper function to get all children up to generation."""
            for child in self.get_children_of(newentity):
                descendants[parent].append(child)
                if num < generations:
                    _children_recursively(num + 1, child, parent, descendants)

        if generations == 0:
            return set()

        if not generations:
            for entity in classes:
                descendants[entity] = entity.descendants()
                # only include proper descendants
                descendants[entity].remove(entity)
        else:
            for entity in classes:
                _children_recursively(1, entity, entity, descendants)

        results = descendants.values()
        if common is True:
            return set.intersection(*map(set, results))
        return set(flatten(results))

    def get_wu_palmer_measure(self, cls1, cls2):
        """Return Wu-Palmer measure for semantic similarity.

        Returns Wu-Palmer measure for semantic similarity between
        two concepts.
        Wu, Palmer; ACL 94: Proceedings of the 32nd annual meeting on
        Association for Computational Linguistics, June 1994.
        """
        cca = self.closest_common_ancestor(cls1, cls2)
        ccadepth = self.number_of_generations(cca, self.Thing)
        generations1 = self.number_of_generations(cls1, cca)
        generations2 = self.number_of_generations(cls2, cca)
        return 2 * ccadepth / (generations1 + generations2 + 2 * ccadepth)

    def new_entity(
        self,
        name: str,
        parent: Union[
            ThingClass,
            ObjectPropertyClass,
            DataPropertyClass,
            AnnotationPropertyClass,
            Iterable,
        ],
        entitytype: Optional[
            Union[
                str,
                ThingClass,
                ObjectPropertyClass,
                DataPropertyClass,
                AnnotationPropertyClass,
            ]
        ] = "class",
        preflabel: Optional[str] = None,
    ) -> Union[
        ThingClass,
        ObjectPropertyClass,
        DataPropertyClass,
        AnnotationPropertyClass,
    ]:
        """Create and return new entity

        Args:
            name: name of the entity
            parent: parent(s) of the entity
            entitytype: type of the entity,
                default is 'class' (str) 'ThingClass' (owlready2 Python class).
                Other options
                are 'data_property', 'object_property',
                'annotation_property' (strings) or the
                Python classes ObjectPropertyClass,
                DataPropertyClass and AnnotationProperty classes.
            preflabel: if given, add this as a skos:prefLabel annotation
                to the new entity.  If None (default), `name` will
                be added as prefLabel if skos:prefLabel is in the ontology
                and listed in `self.label_annotations`.  Set `preflabel` to
                False, to avoid assigning a prefLabel.

        Returns:
            the new entity.

        Throws exception if name consists of more than one word, if type is not
        one of the allowed types, or if parent is not of the correct type.
        By default, the parent is Thing.

        """
        # pylint: disable=invalid-name
        if " " in name:
            raise LabelDefinitionError(
                f"Error in label name definition '{name}': "
                f"Label consists of more than one word."
            )
        parents = tuple(parent) if isinstance(parent, Iterable) else (parent,)
        if entitytype == "class":
            parenttype = owlready2.ThingClass
        elif entitytype == "data_property":
            parenttype = owlready2.DataPropertyClass
        elif entitytype == "object_property":
            parenttype = owlready2.ObjectPropertyClass
        elif entitytype == "annotation_property":
            parenttype = owlready2.AnnotationPropertyClass
        elif entitytype in [
            ThingClass,
            ObjectPropertyClass,
            DataPropertyClass,
            AnnotationPropertyClass,
        ]:
            parenttype = entitytype
        else:
            raise EntityClassDefinitionError(
                f"Error in entity type definition: "
                f"'{entitytype}' is not a valid entity type."
            )
        for thing in parents:
            if not isinstance(thing, parenttype):
                raise EntityClassDefinitionError(
                    f"Error in parent definition: "
                    f"'{thing}' is not an {parenttype}."
                )

        with self:
            entity = types.new_class(name, parents)

            preflabel_iri = "http://www.w3.org/2004/02/skos/core#prefLabel"
            if preflabel:
                if not self.world[preflabel_iri]:
                    pref_label = self.new_annotation_property(
                        "prefLabel",
                        parent=[owlready2.AnnotationProperty],
                    )
                    pref_label.iri = preflabel_iri
                entity.prefLabel = english(preflabel)
            elif (
                preflabel is None
                and preflabel_iri in self.label_annotations
                and self.world[preflabel_iri]
            ):
                entity.prefLabel = english(name)

        return entity

    # Method that creates new ThingClass using new_entity
    def new_class(
        self, name: str, parent: Union[ThingClass, Iterable]
    ) -> ThingClass:
        """Create and return new class.

        Args:
            name: name of the class
            parent: parent(s) of the class

        Returns:
            the new class.
        """
        return self.new_entity(name, parent, "class")

    # Method that creates new ObjectPropertyClass using new_entity
    def new_object_property(
        self, name: str, parent: Union[ObjectPropertyClass, Iterable]
    ) -> ObjectPropertyClass:
        """Create and return new object property.

        Args:
            name: name of the object property
            parent: parent(s) of the object property

        Returns:
            the new object property.
        """
        return self.new_entity(name, parent, "object_property")

    # Method that creates new DataPropertyClass using new_entity
    def new_data_property(
        self, name: str, parent: Union[DataPropertyClass, Iterable]
    ) -> DataPropertyClass:
        """Create and return new data property.

        Args:
            name: name of the data property
            parent: parent(s) of the data property

        Returns:
            the new data property.
        """
        return self.new_entity(name, parent, "data_property")

    # Method that creates new AnnotationPropertyClass using new_entity
    def new_annotation_property(
        self, name: str, parent: Union[AnnotationPropertyClass, Iterable]
    ) -> AnnotationPropertyClass:
        """Create and return new annotation property.

        Args:
            name: name of the annotation property
            parent: parent(s) of the annotation property

        Returns:
            the new annotation property.
        """
        return self.new_entity(name, parent, "annotation_property")

<<<<<<< HEAD
    def copy(self):
        """Return a copy of the ontology."""
        with tempfile.TemporaryDirectory() as dirname:
            filename = os.path.join(dirname, "tmp.owl")
            self._save(
                filename,
                directory=dirname,
                format="rdfxml",
                recursive=True,
                write_catalog_file=True,
                mkdir=True,
                # overwrite=True,
                # tmpfile,
                # squash=True,
            )
            # print(self.TestClass)
            # print out content of all files in tmpdir
            for file in os.listdir(dirname):
                with open(os.path.join(dirname, file), "r") as f:
                    print(f"File: {file}")
                    print(f.read())

            ontology = get_ontology(filename).load()
            # print(ontology.TestClass)
        return ontology

    def copy2(self, recursive=True, copy_world=True):
        """Return a copy of self.

        Arguments:
            recursive: Whether to copy imported ontologies recursively.
            copy_world: Whether to also copy the world.
        """

        if copy_world:
            new_world = World()
            self.world.get_triples()
            # raise NotImplementedError(
            #    "Argument `copy_world` is not yet implemented."
            # )

        onto = Ontology(
            world=World() if copy_world else self.world,
            base_iri=self.base_iri,
            name=self.name,
        )
        onto.label_annotations = self.label_annotations[:]
        onto.prefix = self.prefix

        if recursive:
            for imported in self.imported_ontologies:
                onto.imported_ontologies.append(imported.copy())
        else:
            onto.imported_ontologies = self.imported_ontologies[:]

        return onto
=======
    def difference(self, other: owlready2.Ontology) -> set:
        """Return a set of triples that are in this, but not in the
        `other` ontology."""
        # pylint: disable=invalid-name
        s1 = set(self.get_unabbreviated_triples(blank="_:b"))
        s2 = set(other.get_unabbreviated_triples(blank="_:b"))
        return s1.difference(s2)
>>>>>>> 55e1885f


class BlankNode:
    """Represents a blank node.

    A blank node is a node that is not a literal and has no IRI.
    Resources represented by blank nodes are also called anonumous resources.
    Only the subject or object in an RDF triple can be a blank node.
    """

    def __init__(self, onto: Union[World, Ontology], storid: int):
        """Initiate a blank node.

        Args:
            onto: Ontology or World instance.
            storid: The storage id of the blank node.
        """
        if storid >= 0:
            raise ValueError(
                f"A BlankNode is supposed to have a negative storid: {storid}"
            )
        self.onto = onto
        self.storid = storid

    def __repr__(self):
        return repr(f"_:b{-self.storid}")

    def __hash__(self):
        return hash((self.onto, self.storid))

    def __eq__(self, other):
        """For now blank nodes always compare true against each other."""
        return isinstance(other, BlankNode)


def flatten(items):
    """Yield items from any nested iterable."""
    for item in items:
        if isinstance(item, Iterable) and not isinstance(item, (str, bytes)):
            for sub_item in flatten(item):
                yield sub_item
        else:
            yield item


def _unabbreviate(
    onto: Union[World, Ontology],
    storid: Union[int, str],
    blank: Optional[str] = None,
):
    """Help function returning unabbreviation of `storid`.

    The `storid` argument is normally be an integer corresponding to
    a store id.  If it is not an integer, it is assumed to already
    be unabbreviated and returned as is.

    If `blank` is given, it will be used to represent blank nodes
    (corresponding to a negative store id).
    """
    if isinstance(storid, int):
        # negative storid corresponds to blank nodes
        if storid >= 0:
            return onto._unabbreviate(storid)
        return BlankNode(onto, storid) if blank is None else blank
    return storid


def _get_unabbreviated_triples(
    onto, subject=None, predicate=None, obj=None, blank=None
):
    """Help function returning all matching triples unabbreviated.

    If `blank` is given, it will be used to represent blank nodes.
    """
    # pylint: disable=invalid-name
    abb = (
        None if subject is None else onto._abbreviate(subject),
        None if predicate is None else onto._abbreviate(predicate),
        None if obj is None else onto._abbreviate(obj),
    )
    for s, p, o in onto._get_obj_triples_spo_spo(*abb):
        yield (
            _unabbreviate(onto, s, blank=blank),
            _unabbreviate(onto, p, blank=blank),
            _unabbreviate(onto, o, blank=blank),
        )
    for s, p, o, d in onto._get_data_triples_spod_spod(*abb, d=None):
        yield (
            _unabbreviate(onto, s, blank=blank),
            _unabbreviate(onto, p, blank=blank),
            f'"{o}"{d}'
            if isinstance(d, str)
            else f'"{o}"^^{_unabbreviate(onto, d)}'
            if d
            else o,
        )<|MERGE_RESOLUTION|>--- conflicted
+++ resolved
@@ -1023,25 +1023,14 @@
                 raise ValueError(
                     "`recursive` and `squash` should not both be true"
                 )
-<<<<<<< HEAD
-            base = self.base_iri.rstrip("#/")
-            for onto in self.imported_ontologies:
-                obase = onto.base_iri.rstrip("#/")
-                newdir = Path(directory) / os.path.relpath(obase, base)
+            layout = directory_layout(self)
+
+            for onto, path in layout.items():
+                fname = Path(directory) / f"{path}.{fmt}"
                 onto._save(
-                    file=None,
+                    file=fname,
                     format=format,
-                    directory=newdir.resolve(),
-=======
-            layout = directory_layout(self)
-
-            for onto, path in layout.items():
-                fname = Path(dir) / f"{path}.{fmt}"
-                onto.save(
-                    filename=fname,
-                    format=format,
-                    dir=dir,
->>>>>>> 55e1885f
+                    directory=directory,
                     mkdir=mkdir,
                     overwrite=overwrite,
                     recursive=False,
@@ -1068,7 +1057,7 @@
 
         elif write_catalog_file:
             write_catalog(
-                {self.get_version(as_iri=True): filename},
+                {self.get_version(as_iri=True): file},
                 output=catalog_file,
                 directory=dir,
                 append=append_catalog,
@@ -1105,41 +1094,11 @@
                     tmpfile = handle.name
                 super().save(tmpfile, format="ntriples")
                 graph = rdflib.Graph()
-<<<<<<< HEAD
-                graph.parse(tmpfile, format="xml")
+                graph.parse(tmpfile, format="ntriples")
                 graph.serialize(destination=file, format=format)
             finally:
                 os.remove(tmpfile)
 
-        if write_catalog_file:
-            mappings = {}
-            base = self.base_iri.rstrip("#/")
-
-            def append(onto):
-                obase = onto.base_iri.rstrip("#/")
-                newdir = Path(directory) / os.path.relpath(obase, base)
-                newpath = newdir.resolve() / f"{onto.name}.{fmt}"
-                relpath = os.path.relpath(newpath, directory)
-                mappings[onto.get_version(as_iri=True)] = str(relpath)
-                for imported in onto.imported_ontologies:
-                    append(imported)
-
-            if recursive:
-                append(self)
-            write_catalog(
-                mappings,
-                output=catalog_file,
-                directory=directory,
-                append=append_catalog,
-            )
-
-=======
-                graph.parse(tmpfile, format="ntriples")
-                graph.serialize(destination=filename, format=format)
-            finally:
-                os.remove(tmpfile)
-
->>>>>>> 55e1885f
     def get_imported_ontologies(self, recursive=False):
         """Return a list with imported ontologies.
 
@@ -2070,7 +2029,6 @@
         """
         return self.new_entity(name, parent, "annotation_property")
 
-<<<<<<< HEAD
     def copy(self):
         """Return a copy of the ontology."""
         with tempfile.TemporaryDirectory() as dirname:
@@ -2106,7 +2064,7 @@
         """
 
         if copy_world:
-            new_world = World()
+            # new_world = World()
             self.world.get_triples()
             # raise NotImplementedError(
             #    "Argument `copy_world` is not yet implemented."
@@ -2127,7 +2085,7 @@
             onto.imported_ontologies = self.imported_ontologies[:]
 
         return onto
-=======
+
     def difference(self, other: owlready2.Ontology) -> set:
         """Return a set of triples that are in this, but not in the
         `other` ontology."""
@@ -2135,7 +2093,6 @@
         s1 = set(self.get_unabbreviated_triples(blank="_:b"))
         s2 = set(other.get_unabbreviated_triples(blank="_:b"))
         return s1.difference(s2)
->>>>>>> 55e1885f
 
 
 class BlankNode:
