--- conflicted
+++ resolved
@@ -940,10 +940,7 @@
         # pylint: disable=too-many-statements,too-many-branches
         # pylint: disable=too-many-locals,arguments-renamed,invalid-name
 
-<<<<<<< HEAD
-=======
         # Extend rdflib defaults with namespaces suggested by FOOPS
->>>>>>> 0aa05041
         if namespaces is None:
             namespaces = {}
         default_namespaces = {
@@ -1048,11 +1045,7 @@
             for triple in self.world.as_rdflib_graph():
                 graph.add(triple)
 
-<<<<<<< HEAD
-            # Add common namespaces unknown to rdflib
-=======
             # Add additional namespaces to the graph
->>>>>>> 0aa05041
             for prefix, ns in namespaces.items():
                 graph.namespace_manager.bind(
                     prefix, rdflib.Namespace(ns), override=True
@@ -1100,11 +1093,7 @@
                 graph = rdflib.Graph()
                 graph.parse(tmpfile, format="ntriples")
 
-<<<<<<< HEAD
-                # Add common namespaces unknown to rdflib
-=======
                 # Add additional namespaces to the output graph
->>>>>>> 0aa05041
                 for prefix, ns in namespaces.items():
                     graph.namespace_manager.bind(
                         prefix, rdflib.Namespace(ns), override=True
