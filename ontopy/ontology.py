--- conflicted
+++ resolved
@@ -871,11 +871,7 @@
         write_catalog_file=False,
         append_catalog=False,
         catalog_file="catalog-v001.xml",
-<<<<<<< HEAD
-    ) -> str:
-=======
     ) -> Path:
->>>>>>> 1e029828
         """Writes the ontology to file.
 
         Parameters
@@ -912,13 +908,7 @@
             Name of catalog file.  If not an absolute path, it is prepended
             to `dir`.
 
-<<<<<<< HEAD
-        Returns:
-        ----------
-=======
         Returns
-        -------
->>>>>>> 1e029828
             The path to the saved ontology.
         """
         # pylint: disable=redefined-builtin,too-many-arguments
@@ -1007,17 +997,6 @@
                         directory=dir,
                         append=append_catalog,
                     )
-<<<<<<< HEAD
-
-        elif write_catalog_file:
-            write_catalog(
-                {self.get_version(as_iri=True): filepath},
-                output=catalog_file,
-                directory=dir,
-                append=append_catalog,
-            )
-=======
->>>>>>> 1e029828
         elif squash:
             URIRef, RDF, OWL = rdflib.URIRef, rdflib.RDF, rdflib.OWL
             iri = self.iri if self.iri else self.base_iri
