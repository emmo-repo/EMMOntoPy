# -*- coding: utf-8 -*-
"""A module adding additional functionality to owlready2.

If desirable some of these additions may be moved back into owlready2.
"""
# pylint: disable=too-many-lines,fixme,arguments-differ,protected-access
from typing import TYPE_CHECKING, Optional, Union
import os
import fnmatch
import itertools
import inspect
import warnings
import uuid
import tempfile
import types
import re
from pathlib import Path
from collections import defaultdict
from collections.abc import Iterable
from urllib.request import HTTPError, URLError

import rdflib
from rdflib.util import guess_format

import owlready2
from owlready2 import locstr
from owlready2.entity import ThingClass
from owlready2.prop import ObjectPropertyClass, DataPropertyClass
from owlready2 import AnnotationPropertyClass
from owlready2.base import rdf_type

from ontopy.factpluspluswrapper.sync_factpp import sync_reasoner_factpp
from ontopy.utils import (  # pylint: disable=cyclic-import
    english,
    asstring,
    read_catalog,
    write_catalog,
    infer_version,
    convert_imported,
    directory_layout,
    FMAP,
    IncompatibleVersion,
    isinteractive,
    NoSuchLabelError,
    OWLREADY2_FORMATS,
    ReadCatalogError,
    _validate_installed_version,
    LabelDefinitionError,
    AmbiguousLabelError,
    EntityClassDefinitionError,
    EMMOntoPyException,
)

if TYPE_CHECKING:
    from typing import Iterator, List, Sequence, Generator


# Default annotations to look up
DEFAULT_LABEL_ANNOTATIONS = [
    "http://www.w3.org/2004/02/skos/core#prefLabel",
    "http://www.w3.org/2000/01/rdf-schema#label",
    "http://www.w3.org/2004/02/skos/core#altLabel",
]


def get_ontology(*args, **kwargs):
    """Returns a new Ontology from `base_iri`.

    This is a convenient function for calling World.get_ontology()."""
    return World().get_ontology(*args, **kwargs)


class World(owlready2.World):
    """A subclass of owlready2.World."""

    def __init__(self, *args, **kwargs):
        # Caches stored in the world
        self._cached_catalogs = {}  # maps url to (mtime, iris, dirs)
        self._iri_mappings = {}  # all iri mappings loaded so far
        super().__init__(*args, **kwargs)

    def get_ontology(
        self,
        base_iri: str = "emmo-inferred",
        OntologyClass: "owlready2.Ontology" = None,
        label_annotations: "Sequence" = None,
    ) -> "Ontology":
        # pylint: disable=too-many-branches
        """Returns a new Ontology from `base_iri`.

        Arguments:
            base_iri: The base IRI of the ontology. May be one of:
                - valid URL (possible excluding final .owl or .ttl)
                - file name (possible excluding final .owl or .ttl)
                - "emmo": load latest version of asserted EMMO
                - "emmo-inferred": load latest version of inferred EMMO
                  (default)
                - "emmo-development": load latest inferred development
                  version of EMMO. Until first stable release
                  emmo-inferred and emmo-development will be the same.
            OntologyClass: If given and `base_iri` doesn't correspond
                to an existing ontology, a new ontology is created of
                this Ontology subclass.  Defaults to `ontopy.Ontology`.
            label_annotations: Sequence of label IRIs used for accessing
                entities in the ontology given that they are in the ontology.
                Label IRIs not in the ontology will need to be added to
                ontologies in order to be accessible.
                Defaults to DEFAULT_LABEL_ANNOTATIONS if set to None.
        """
        base_iri = base_iri.as_uri() if isinstance(base_iri, Path) else base_iri

        if base_iri == "emmo":
            base_iri = "https://w3id.org/emmo/"
        elif base_iri == "emmo-inferred":
            base_iri = "https://w3id.org/emmo/inferred"
        elif base_iri == "emmo-development":
            base_iri = (
                "https://raw.githubusercontent.com/emmo-repo/EMMO/"
                "refs/heads/dev/emmo.ttl"
            )

        if base_iri in self.ontologies:
            onto = self.ontologies[base_iri]
        elif base_iri + "#" in self.ontologies:
            onto = self.ontologies[base_iri + "#"]
        elif base_iri + "/" in self.ontologies:
            onto = self.ontologies[base_iri + "/"]
        else:
            if os.path.exists(base_iri):
                iri = os.path.abspath(base_iri)
            elif os.path.exists(base_iri + ".ttl"):
                iri = os.path.abspath(base_iri + ".ttl")
            elif os.path.exists(base_iri + ".owl"):
                iri = os.path.abspath(base_iri + ".owl")
            else:
                iri = base_iri

            if iri[-1] not in "/#":
                iri += "#"

            if OntologyClass is None:
                OntologyClass = Ontology

            onto = OntologyClass(self, iri)

        if label_annotations:
            onto.label_annotations = list(label_annotations)

        return onto

    def get_unabbreviated_triples(
        self, subject=None, predicate=None, obj=None, blank=None
    ):
        # pylint: disable=invalid-name
        """Returns all triples unabbreviated.
        Imported ontologies not included.

        If any of the `subject`, `predicate` or `obj` arguments are given,
        only matching triples will be returned.

        If `blank` is given, it will be used to represent blank nodes.
        """
        return _get_unabbreviated_triples(
            self, subject=subject, predicate=predicate, obj=obj, blank=blank
        )


class Ontology(owlready2.Ontology):  # pylint: disable=too-many-public-methods
    """A generic class extending owlready2.Ontology.

    Additional attributes:
        iri: IRI of this ontology.  Currently only used for serialisation
            with rdflib. Defaults to None, meaning `base_iri` will be used
            instead.
        label_annotations: List of label annotations, i.e. annotations
            that are recognised by the get_by_label() method. Defaults
            to `[skos:prefLabel, rdf:label, skos:altLabel]`.
        prefix: Prefix for this ontology. Defaults to None.
    """

    def __init__(self, *args, **kwargs):
        super().__init__(*args, **kwargs)
        self.iri = None
        self.label_annotations = DEFAULT_LABEL_ANNOTATIONS[:]
        self.prefix = None

    # Name of special unlabeled entities, like Thing, Nothing, etc...
    _special_labels = None

    # Some properties for customising dir() listing - useful in
    # interactive sessions...
    _dir_preflabel = isinteractive()
    _dir_label = isinteractive()
    _dir_name = False
    _dir_imported = isinteractive()
    dir_preflabel = property(
        fget=lambda self: self._dir_preflabel,
        fset=lambda self, v: setattr(self, "_dir_preflabel", bool(v)),
        doc="Whether to include entity prefLabel in dir() listing.",
    )
    dir_label = property(
        fget=lambda self: self._dir_label,
        fset=lambda self, v: setattr(self, "_dir_label", bool(v)),
        doc="Whether to include entity label in dir() listing.",
    )
    dir_name = property(
        fget=lambda self: self._dir_name,
        fset=lambda self, v: setattr(self, "_dir_name", bool(v)),
        doc="Whether to include entity name in dir() listing.",
    )
    dir_imported = property(
        fget=lambda self: self._dir_imported,
        fset=lambda self, v: setattr(self, "_dir_imported", bool(v)),
        doc="Whether to include imported ontologies in dir() listing.",
    )

    # Other settings
    _colon_in_label = False
    colon_in_label = property(
        fget=lambda self: self._colon_in_label,
        fset=lambda self, v: setattr(self, "_colon_in_label", bool(v)),
        doc="Whether to accept colon in name-part of IRI.  "
        "If true, the name cannot be prefixed.",
    )

    def __dir__(self):
        dirset = set(super().__dir__())
        lst = list(self.get_entities(imported=self._dir_imported))
        if self._dir_preflabel:
            dirset.update(
                str(dir.prefLabel.first())
                for dir in lst
                if hasattr(dir, "prefLabel")
            )
        if self._dir_label:
            dirset.update(
                str(dir.label.first()) for dir in lst if hasattr(dir, "label")
            )
        if self._dir_name:
            dirset.update(dir.name for dir in lst if hasattr(dir, "name"))
        dirset.difference_update({None})  # get rid of possible None
        return sorted(dirset)

    def __getitem__(self, name):
        item = super().__getitem__(name)
        if not item:
            item = self.get_by_label(name)
        return item

    def __getattr__(self, name):
        attr = super().__getattr__(name)
        if not attr:
            attr = self.get_by_label(name)
        return attr

    def __contains__(self, other):
        if self.world[other]:
            return True
        try:
            self.get_by_label(other)
        except NoSuchLabelError:
            return False
        return True

    def __objclass__(self):
        # Play nice with inspect...
        pass

    def __hash__(self):
        """Returns a hash based on base_iri.
        This is done to keep Ontology hashable when defining __eq__.
        """
        return hash(self.base_iri)

    def __eq__(self, other):
        """Checks if this ontology is equal to `other`.

        This function compares the result of
        ``set(self.get_unabbreviated_triples(label='_:b'))``,
        i.e. blank nodes are not distinguished, but relations to blank
        nodes are included.
        """
        return set(self.get_unabbreviated_triples(blank="_:b")) == set(
            other.get_unabbreviated_triples(blank="_:b")
        )

    def get_unabbreviated_triples(
        self, subject=None, predicate=None, obj=None, blank=None
    ):
        """Returns all matching triples unabbreviated.

        If `blank` is given, it will be used to represent blank nodes.
        """
        # pylint: disable=invalid-name
        return _get_unabbreviated_triples(
            self, subject=subject, predicate=predicate, obj=obj, blank=blank
        )

    def set_default_label_annotations(self):
        """Sets the default label annotations."""
        warnings.warn(
            "Ontology.set_default_label_annotations() is deprecated. "
            "Default label annotations are set by Ontology.__init__(). ",
            DeprecationWarning,
            stacklevel=2,
        )
        self.label_annotations = DEFAULT_LABEL_ANNOTATIONS[:]

    def get_by_label(
        self,
        label: str,
        *,
        label_annotations: str = None,
        prefix: str = None,
        imported: bool = True,
        colon_in_label: bool = None,
    ):
        """Returns entity with label annotation `label`.

        Arguments:
           label: label so search for.
               May be written as 'label' or 'prefix:label'.
               get_by_label('prefix:label') ==
               get_by_label('label', prefix='prefix').
           label_annotations: a sequence of label annotation names to look up.
               Defaults to the `label_annotations` property.
           prefix: if provided, it should be the last component of
               the base iri of an ontology (with trailing slash (/) or hash
               (#) stripped off).  The search for a matching label will be
               limited to this namespace.
           imported: Whether to also look for `label` in imported ontologies.
           colon_in_label: Whether to accept colon (:) in a label or name-part
               of IRI.  Defaults to the `colon_in_label` property of `self`.
               Setting this true cannot be combined with `prefix`.

        If several entities have the same label, only the one which is
        found first is returned.Use get_by_label_all() to get all matches.

        Note, if different prefixes are provided in the label and via
        the `prefix` argument a warning will be issued and the
        `prefix` argument will take precedence.

        A NoSuchLabelError is raised if `label` cannot be found.
        """
        # pylint: disable=too-many-arguments,too-many-branches,invalid-name
        if not isinstance(label, str):
            raise TypeError(
                f"Invalid label definition, must be a string: '{label}'"
            )

        if label_annotations is None:
            label_annotations = self.label_annotations

        if colon_in_label is None:
            colon_in_label = self._colon_in_label
        if colon_in_label:
            if prefix:
                raise ValueError(
                    "`prefix` cannot be combined with `colon_in_label`"
                )
        else:
            splitlabel = label.split(":", 1)
            if len(splitlabel) == 2 and not splitlabel[1].startswith("//"):
                label = splitlabel[1]
                if prefix and prefix != splitlabel[0]:
                    warnings.warn(
                        f"Prefix given both as argument ({prefix}) "
                        f"and in label ({splitlabel[0]}). "
                        "Prefix given in argument takes precedence. "
                    )
                if not prefix:
                    prefix = splitlabel[0]

        if prefix:
            entityset = self.get_by_label_all(
                label,
                label_annotations=label_annotations,
                prefix=prefix,
            )
            if len(entityset) == 1:
                return entityset.pop()
            if len(entityset) > 1:
                raise AmbiguousLabelError(
                    f"Several entities have the same label '{label}' "
                    f"with prefix '{prefix}'."
                )
            raise NoSuchLabelError(
                f"No label annotations matches for '{label}' "
                f"with prefix '{prefix}'."
            )

        # Label is a full IRI
        entity = self.world[label]
        if entity:
            return entity

        get_triples = (
            self.world._get_data_triples_spod_spod
            if imported
            else self._get_data_triples_spod_spod
        )

        for storid in self._to_storids(label_annotations):
            for s, _, _, _ in get_triples(None, storid, label, None):
                return self.world[self._unabbreviate(s)]

        # Special labels
        if self._special_labels and label in self._special_labels:
            return self._special_labels[label]

        # Check if label is a name under base_iri
        entity = self.world[self.base_iri + label]
        if entity:
            return entity

        # Check label is the name of an entity
        for entity in self.get_entities(imported=imported):
            if label == entity.name:
                return entity

        raise NoSuchLabelError(f"No label annotations matches '{label}'")

    def get_by_label_all(
        self,
        label,
        label_annotations=None,
        prefix=None,
        exact_match=False,
    ) -> "Set[Optional[owlready2.entity.EntityClass]]":
        """Returns set of entities with label annotation `label`.

        Arguments:
           label: label so search for.
               May be written as 'label' or 'prefix:label'.  Wildcard matching
               using glob pattern is also supported if `exact_match` is set to
               false.
           label_annotations: a sequence of label annotation names to look up.
               Defaults to the `label_annotations` property.
           prefix: if provided, it should be the last component of
               the base iri of an ontology (with trailing slash (/) or hash
               (#) stripped off).  The search for a matching label will be
               limited to this namespace.
           exact_match: Do not treat "*" and brackets as special characters
               when matching.  May be useful if your ontology has labels
               containing such labels.

        Returns:
            Set of all matching entities or an empty set if no matches
            could be found.
        """
        if not isinstance(label, str):
            raise TypeError(
                f"Invalid label definition, " f"must be a string: {label!r}"
            )
        if " " in label:
            raise ValueError(
                f"Invalid label definition, {label!r} contains spaces."
            )

        if label_annotations is None:
            label_annotations = self.label_annotations

        entities = set()

        # Check label annotations
        if exact_match:
            for storid in self._to_storids(label_annotations):
                entities.update(
                    self.world._get_by_storid(s)
                    for s, _, _ in self.world._get_data_triples_spod_spod(
                        None, storid, str(label), None
                    )
                )
        else:
            for storid in self._to_storids(label_annotations):
                label_entity = self._unabbreviate(storid)
                key = (
                    label_entity.name
                    if hasattr(label_entity, "name")
                    else label_entity
                )
                entities.update(self.world.search(**{key: label}))

        if self._special_labels and label in self._special_labels:
            entities.update(self._special_labels[label])

        # Check name-part of IRI
        if exact_match:
            entities.update(
                ent for ent in self.get_entities() if ent.name == str(label)
            )
        else:
            matches = fnmatch.filter(
                (ent.name for ent in self.get_entities()), label
            )
            entities.update(
                ent for ent in self.get_entities() if ent.name in matches
            )

        if prefix:
            return set(
                ent
                for ent in entities
                if ent.namespace.ontology.prefix == prefix
            )
        return entities

    def _to_storids(self, sequence, create_if_missing=False):
        """Return a list of storid's corresponding to the elements in the
        sequence `sequence`.

        The elements may be either be full IRIs (strings) or Owlready2
        entities with an associated storid.

        If `create_if_missing` is true, new Owlready2 entities will be
        created for IRIs that not already are associated with an
        entity.  Otherwise such IRIs will be skipped in the returned
        list.
        """
        if not sequence:
            return []
        storids = []
        for element in sequence:
            if hasattr(element, "storid"):
                storids.append(element.storid)
            else:
                storid = self.world._abbreviate(element, create_if_missing)
                if storid:
                    storids.append(storid)
        return storids

    def add_label_annotation(self, iri):
        """Adds label annotation used by get_by_label()."""
        warnings.warn(
            "Ontology.add_label_annotations() is deprecated. "
            "Direct modify the `label_annotations` attribute instead.",
            DeprecationWarning,
            stacklevel=2,
        )
        if hasattr(iri, "iri"):
            iri = iri.iri
        if iri not in self.label_annotations:
            self.label_annotations.append(iri)

    def remove_label_annotation(self, iri):
        """Removes label annotation used by get_by_label()."""
        warnings.warn(
            "Ontology.remove_label_annotations() is deprecated. "
            "Direct modify the `label_annotations` attribute instead.",
            DeprecationWarning,
            stacklevel=2,
        )
        if hasattr(iri, "iri"):
            iri = iri.iri
        try:
            self.label_annotations.remove(iri)
        except ValueError:
            pass

    def set_common_prefix(
        self,
        iri_base: str = "https://w3id.org/emmo/inferred",
        prefix: str = "emmo",
        visited: "Optional[Set]" = None,
    ) -> None:
        """Set a common prefix for all imported ontologies
        with the same first part of the base_iri.

        Note that this function might give unintended results.
        I.e. if `https://w3id.org/emmo` is given as iri_base
        all imported domain ontologies adhering to the
        emmo standard for base_iri will be given the same
        prefix as well as emmo itself.

        The default is to set the prefix to emmo only for emmo-inferred.

        Args:
            iri_base: The start of the base_iri to look for. Defaults to
                the emmo base_iri https://w3id.org/emmo/inferred
            prefix: the desired prefix. Defaults to emmo.
            visited: Ontologies to skip. Only intended for internal use.
        """
        if visited is None:
            visited = set()
        if self.base_iri.startswith(iri_base):
            self.prefix = prefix

        # If importing emmo-inferred set prefix to emmo
        if (
            iri_base == "https://w3id.org/emmo/inferred"
            and self.prefix == "inferred"
            and prefix == "emmo"
            and self.base_iri == "https://w3id.org/emmo#"
        ):
            self.prefix = prefix
        for onto in self.imported_ontologies:
            if not onto in visited:
                visited.add(onto)
                onto.set_common_prefix(
                    iri_base=iri_base, prefix=prefix, visited=visited
                )

    def load(  # pylint: disable=too-many-arguments,arguments-renamed
        self,
        *,
        only_local=False,
        filename=None,
        format=None,  # pylint: disable=redefined-builtin
        reload=None,
        reload_if_newer=False,
        url_from_catalog=None,
        catalog_file="catalog-v001.xml",
        emmo_based=True,
        prefix=None,
        prefix_emmo=None,
        **kwargs,
    ):
        """Load the ontology.

        Arguments
        ---------
        only_local: bool
            Whether to only read local files.  This requires that you
            have appended the path to the ontology to owlready2.onto_path.
        filename: str
            Path to file to load the ontology from.  Defaults to `base_iri`
            provided to get_ontology().
        format: str
            Format of `filename`.  Default is inferred from `filename`
            extension.
        reload: bool
            Whether to reload the ontology if it is already loaded.
        reload_if_newer: bool
            Whether to reload the ontology if the source has changed since
            last time it was loaded.
        url_from_catalog: bool | None
            Whether to use catalog file to resolve the location of `base_iri`.
            If None, the catalog file is used if it exists in the same
            directory as `filename`.
        catalog_file: str
            Name of Protègè catalog file in the same folder as the
            ontology.  This option is used together with `only_local` and
            defaults to "catalog-v001.xml".
        emmo_based: bool
            Whether this is an EMMO-based ontology or not, default `True`.
        prefix: defaults to self.get_namespace.name if
        prefix_emmo: bool, default None. If emmo_based is True it
            defaults to True and sets the prefix of all imported ontologies
            with base_iri starting with 'http://emmo.info/emmo' to emmo
        kwargs:
            Additional keyword arguments are passed on to
            owlready2.Ontology.load().
        """
        # TODO: make sure that `only_local` argument is respected...

        if self.loaded:
            return self
        self._load(
            only_local=only_local,
            filename=filename,
            format=format,
            reload=reload,
            reload_if_newer=reload_if_newer,
            url_from_catalog=url_from_catalog,
            catalog_file=catalog_file,
            **kwargs,
        )

        # Enable optimised search by get_by_label()
        if self._special_labels is None and emmo_based:
            top = self.world["http://www.w3.org/2002/07/owl#topObjectProperty"]
            self._special_labels = {
                "Thing": owlready2.Thing,
                "Nothing": owlready2.Nothing,
                "topObjectProperty": top,
                "owl:Thing": owlready2.Thing,
                "owl:Nothing": owlready2.Nothing,
                "owl:topObjectProperty": top,
            }
        # set prefix if another prefix is desired
        # if we do this, shouldn't we make the name of all
        # entities of the given ontology to the same?
        if prefix:
            self.prefix = prefix
        else:
            self.prefix = self.name

        if emmo_based and prefix_emmo is None:
            prefix_emmo = True
        if prefix_emmo:
            self.set_common_prefix()

        return self

    def _load(  # pylint: disable=too-many-arguments,too-many-locals,too-many-branches,too-many-statements
        self,
        *,
        only_local=False,
        filename=None,
        format=None,  # pylint: disable=redefined-builtin
        reload=None,
        reload_if_newer=False,
        url_from_catalog=None,
        catalog_file="catalog-v001.xml",
        **kwargs,
    ):
        """Help function for load()."""
        web_protocol = "http://", "https://", "ftp://"
        url = str(filename) if filename else self.base_iri.rstrip("/#")
        if url.startswith(web_protocol):
            baseurl = os.path.dirname(url)
            catalogurl = baseurl + "/" + catalog_file
        else:
            if url.startswith("file://"):
                url = url[7:]
            url = os.path.normpath(os.path.abspath(url))
            baseurl = os.path.dirname(url)
            catalogurl = os.path.join(baseurl, catalog_file)

        def getmtime(path):
            if os.path.exists(path):
                return os.path.getmtime(path)
            return 0.0

        # Resolve url from catalog file
        iris = {}
        dirs = set()
        if url_from_catalog or url_from_catalog is None:
            not_reload = not reload and (
                not reload_if_newer
                or getmtime(catalogurl)
                > self.world._cached_catalogs[catalogurl][0]
            )
            # get iris from catalog already in cached catalogs
            if catalogurl in self.world._cached_catalogs and not_reload:
                _, iris, dirs = self.world._cached_catalogs[catalogurl]
            # do not update cached_catalogs if url already in _iri_mappings
            # and reload not forced
            elif url in self.world._iri_mappings and not_reload:
                pass
            # update iris from current catalogurl
            else:
                try:
                    iris, dirs = read_catalog(
                        uri=catalogurl,
                        recursive=False,
                        return_paths=True,
                        catalog_file=catalog_file,
                    )
                except ReadCatalogError:
                    if url_from_catalog is not None:
                        raise
                    self.world._cached_catalogs[catalogurl] = (0.0, {}, set())
                else:
                    self.world._cached_catalogs[catalogurl] = (
                        getmtime(catalogurl),
                        iris,
                        dirs,
                    )
            self.world._iri_mappings.update(iris)
        resolved_url = self.world._iri_mappings.get(url, url)
        # Append paths from catalog file to onto_path
        for path in sorted(dirs, reverse=True):
            if path not in owlready2.onto_path:
                owlready2.onto_path.append(path)

        # Use catalog file to update IRIs of imported ontologies
        # in internal store and try to load again...
        if self.world._iri_mappings:
            for abbrev_iri in self.world._get_obj_triples_sp_o(
                self.storid, owlready2.owl_imports
            ):
                iri = self._unabbreviate(abbrev_iri)
                if iri in self.world._iri_mappings:
                    self._del_obj_triple_spo(
                        self.storid, owlready2.owl_imports, abbrev_iri
                    )
                    self._add_obj_triple_spo(
                        self.storid,
                        owlready2.owl_imports,
                        self._abbreviate(self.world._iri_mappings[iri]),
                    )

        # Load ontology
        try:
            self.loaded = False
            fmt = format if format else guess_format(resolved_url, fmap=FMAP)
            if fmt and fmt not in OWLREADY2_FORMATS:
                # Convert filename to rdfxml before passing it to owlready2
                graph = rdflib.Graph()
                try:
                    graph.parse(resolved_url, format=fmt)
                except URLError as err:
                    raise EMMOntoPyException(
                        "URL error", err, resolved_url
                    ) from err

                with tempfile.NamedTemporaryFile() as handle:
                    graph.serialize(destination=handle, format="xml")
                    handle.seek(0)
                    return super().load(
                        only_local=True,
                        fileobj=handle,
                        reload=reload,
                        reload_if_newer=reload_if_newer,
                        format="rdfxml",
                        **kwargs,
                    )
            elif resolved_url.startswith(web_protocol):
                return super().load(
                    only_local=only_local,
                    reload=reload,
                    reload_if_newer=reload_if_newer,
                    **kwargs,
                )

            else:
                with open(resolved_url, "rb") as handle:
                    return super().load(
                        only_local=only_local,
                        fileobj=handle,
                        reload=reload,
                        reload_if_newer=reload_if_newer,
                        **kwargs,
                    )
        except owlready2.OwlReadyOntologyParsingError:
            # Owlready2 is not able to parse the ontology - most
            # likely because imported ontologies must be resolved
            # using the catalog file.

            # Reraise if we don't want to read from the catalog file
            if not url_from_catalog and url_from_catalog is not None:
                raise

            warnings.warn(
                "Recovering from Owlready2 parsing error... might be deprecated"
            )

            # Copy the ontology into a local folder and try again
            with tempfile.TemporaryDirectory() as handle:
                output = os.path.join(handle, os.path.basename(resolved_url))
                convert_imported(
                    input_ontology=resolved_url,
                    output_ontology=output,
                    input_format=fmt,
                    output_format="xml",
                    url_from_catalog=url_from_catalog,
                    catalog_file=catalog_file,
                )

                self.loaded = False
                with open(output, "rb") as handle:
                    try:
                        return super().load(
                            only_local=True,
                            fileobj=handle,
                            reload=reload,
                            reload_if_newer=reload_if_newer,
                            format="rdfxml",
                            **kwargs,
                        )
                    except HTTPError as exc:  # Add url to HTTPError message
                        raise HTTPError(
                            url=exc.url,
                            code=exc.code,
                            msg=f"{exc.url}: {exc.msg}",
                            hdrs=exc.hdrs,
                            fp=exc.fp,
                        ).with_traceback(exc.__traceback__)

        except HTTPError as exc:  # Add url to HTTPError message
            raise HTTPError(
                url=exc.url,
                code=exc.code,
                msg=f"{exc.url}: {exc.msg}",
                hdrs=exc.hdrs,
                fp=exc.fp,
            ).with_traceback(exc.__traceback__)

    def save(
        self,
        filename=None,
        format=None,
        dir=".",
        *,
        mkdir=False,
        overwrite=False,
        recursive=False,
        squash=False,
        write_catalog_file=False,
        append_catalog=False,
        catalog_file="catalog-v001.xml",
        **kwargs,
    ) -> Path:
        """Writes the ontology to file.

        Parameters
        ----------
        filename: None | str | Path
            Name of file to write to.  If None, it defaults to the name
            of the ontology with `format` as file extension.
        format: str
            Output format. The default is to infer it from `filename`.
        dir: str | Path
            If `filename` is a relative path, it is a relative path to `dir`.
        mkdir: bool
            Whether to create output directory if it does not exists.
        owerwrite: bool
            If true and `filename` exists, remove the existing file before
            saving.  The default is to append to an existing ontology.
        recursive: bool
            Whether to save imported ontologies recursively.  This is
            commonly combined with `filename=None`, `dir` and `mkdir`.
            Note that depending on the structure of the ontology and
            all imports the ontology might end up in a subdirectory.
            If filename is given, the ontology is saved to the given
            directory.
            The path to the final location is returned.
        squash: bool
            If true, rdflib will be used to save the current ontology
            together with all its sub-ontologies into `filename`.
            It makes no sense to combine this with `recursive`.
        write_catalog_file: bool
            Whether to also write a catalog file to disk.
        append_catalog: bool
            Whether to append to an existing catalog file.
        catalog_file: str | Path
            Name of catalog file.  If not an absolute path, it is prepended
            to `dir`.

        Returns
        --------
            The path to the saved ontology.
        """
        # pylint: disable=redefined-builtin,too-many-arguments
        # pylint: disable=too-many-statements,too-many-branches
        # pylint: disable=too-many-locals,arguments-renamed,invalid-name

        if not _validate_installed_version(
            package="rdflib", min_version="6.0.0"
        ) and format == FMAP.get("ttl", ""):
            from rdflib import (  # pylint: disable=import-outside-toplevel
                __version__ as __rdflib_version__,
            )

            warnings.warn(
                IncompatibleVersion(
                    "To correctly convert to Turtle format, rdflib must be "
                    "version 6.0.0 or greater, however, the detected rdflib "
                    "version used by your Python interpreter is "
                    f"{__rdflib_version__!r}. For more information see the "
                    "'Known issues' section of the README."
                )
            )
        revmap = {value: key for key, value in FMAP.items()}
        if filename is None:
            if format:
                fmt = revmap.get(format, format)
                file = f"{self.name}.{fmt}"
            else:
                raise TypeError("`filename` and `format` cannot both be None.")
        else:
            file = filename
        filepath = os.path.join(
            dir, file if isinstance(file, (str, Path)) else file.name
        )
        returnpath = filepath

        dir = Path(filepath).resolve().parent

        if mkdir:
            outdir = Path(filepath).parent.resolve()
            if not outdir.exists():
                outdir.mkdir(parents=True)

        if not format:
            format = guess_format(file, fmap=FMAP)
        fmt = revmap.get(format, format)

        if overwrite and os.path.exists(filepath):
            os.remove(filepath)

        if recursive:
            if squash:
                raise ValueError(
                    "`recursive` and `squash` should not both be true"
                )
            layout = directory_layout(self)
            if filename:
                layout[self] = file.rstrip(f".{fmt}")
            # Update path to where the ontology is saved
            # Note that filename should include format
            # when given
            returnpath = Path(dir) / f"{layout[self]}.{fmt}"
            for onto, path in layout.items():
                fname = Path(dir) / f"{path}.{fmt}"
                onto.save(
                    filename=fname,
                    format=format,
                    dir=dir,
                    mkdir=mkdir,
                    overwrite=overwrite,
                    recursive=False,
                    squash=False,
                    write_catalog_file=False,
                    **kwargs,
                )

            if write_catalog_file:
                catalog_files = set()
                irimap = {}
                for onto, path in layout.items():
                    irimap[onto.get_version(as_iri=True)] = (
                        f"{dir}/{path}.{fmt}"
                    )
                    catalog_files.add(Path(path).parent / catalog_file)

                for catfile in catalog_files:
                    write_catalog(
                        irimap.copy(),
                        output=catfile,
                        directory=dir,
                        append=append_catalog,
                    )
        elif squash:
            URIRef, RDF, OWL = rdflib.URIRef, rdflib.RDF, rdflib.OWL

            # Make a copy of the owlready2 graph object to not mess with
            # owlready2 internals
            graph = rdflib.Graph()
            for triple in self.world.as_rdflib_graph():
                graph.add(triple)

            # Add common namespaces unknown to rdflib
            extra_namespaces = [
                ("", self.base_iri),
                ("swrl", "http://www.w3.org/2003/11/swrl#"),
                ("bibo", "http://purl.org/ontology/bibo/"),
            ]
            for prefix, iri in extra_namespaces:
                graph.namespace_manager.bind(
                    prefix, rdflib.Namespace(iri), override=False
                )

            # Remove all ontology-declarations in the graph that are
            # not the current ontology.
            for s, _, _ in graph.triples(  # pylint: disable=not-an-iterable
                (None, RDF.type, OWL.Ontology)
            ):
                if str(s).rstrip("/#") != self.base_iri.rstrip("/#"):
                    for (
                        _,
                        p,
                        o,
                    ) in graph.triples(  # pylint: disable=not-an-iterable
                        (s, None, None)
                    ):
                        graph.remove((s, p, o))
                graph.remove((s, OWL.imports, None))

            # Insert correct IRI of the ontology
            if self.iri:
                base_iri = URIRef(self.base_iri)
                for s, p, o in graph.triples(  # pylint: disable=not-an-iterable
                    (base_iri, None, None)
                ):
                    graph.remove((s, p, o))
                    graph.add((URIRef(self.iri), p, o))

            graph.serialize(destination=filepath, format=format)
        elif format in OWLREADY2_FORMATS:
            super().save(file=filepath, format=fmt, **kwargs)
        else:
            # The try-finally clause is needed for cleanup and because
            # we have to provide delete=False to NamedTemporaryFile
            # since Windows does not allow to reopen an already open
            # file.
            try:
                with tempfile.NamedTemporaryFile(
                    suffix=".owl", delete=False
                ) as handle:
                    tmpfile = handle.name
                super().save(tmpfile, format="ntriples", **kwargs)
                graph = rdflib.Graph()
                graph.parse(tmpfile, format="ntriples")
                graph.namespace_manager.bind(
                    "", rdflib.Namespace(self.base_iri)
                )
                if self.iri:
                    base_iri = rdflib.URIRef(self.base_iri)
                    for (
                        s,
                        p,
                        o,
                    ) in graph.triples(  # pylint: disable=not-an-iterable
                        (base_iri, None, None)
                    ):
                        graph.remove((s, p, o))
                        graph.add((rdflib.URIRef(self.iri), p, o))
                graph.serialize(destination=filepath, format=format)
            finally:
                os.remove(tmpfile)

        if write_catalog_file and not recursive:
            write_catalog(
                {self.get_version(as_iri=True): filepath},
                output=catalog_file,
                directory=dir,
                append=append_catalog,
            )
        return Path(returnpath)

    def copy(self):
        """Return a copy of the ontology."""
        with tempfile.TemporaryDirectory() as dirname:
            filename = self.save(
                dir=dirname,
                format="turtle",
                recursive=True,
                write_catalog_file=True,
                mkdir=True,
            )
            ontology = get_ontology(filename).load()
            ontology.name = self.name
        return ontology

    def get_imported_ontologies(self, recursive=False):
        """Return a list with imported ontologies.

        If `recursive` is `True`, ontologies imported by imported ontologies
        are also returned.
        """

        def rec_imported(onto, imported):
            for ontology in onto.imported_ontologies:
                # pylint: disable=possibly-used-before-assignment
                if ontology not in imported:
                    imported.add(ontology)
                    rec_imported(ontology, imported)

        if recursive:
            imported = set()
            rec_imported(self, imported)
            return list(imported)

        return self.imported_ontologies

    def get_entities(  # pylint: disable=too-many-arguments
        self,
        *,
        imported: bool = True,
        classes: bool = True,
        individuals: bool = True,
        object_properties: bool = True,
        data_properties: bool = True,
        annotation_properties: bool = True,
        properties: bool = True,
    ) -> "Generator[Union[str, object], None, None]":
        """
        This method returns a generator over entities in the ontology,
        including the following categories:
        - Classes (`owl:Class` or `rdfs:Class`)
        - Individuals
        - Object properties (`owl:ObjectProperty`)
        - Data properties (`owl:DataProperty`)
        - Annotation properties (`owl:AnnotationProperty`)
        - Properties (`rdfs:Property`)

        Notes:
        - If `properties` is `True`, `rdfs:Property` entities will be returned
        as IRIs (strings) rather than Python objects.
        - When `imported` is `True`, entities from imported ontologies will
        also be included.

        Arguments:
            imported (bool): Whether to include entities from imported
        ontologies. Defaults to `True`.
            classes (bool): Whether to include classes. Defaults to `True`.
            individuals (bool): Whether to include individuals.
        Defaults to `True`.
            object_properties (bool): Whether to include object properties.
        Defaults to `True`.
            data_properties (bool): Whether to include data properties.
        Defaults to `True`.
            annotation_properties (bool): Whether to include annotation
        properties. Defaults to `True`.
            properties (bool): Whether to include `rdfs:Property` entities.
        Defaults to `True`.

        Yields:
            Entities matching the specified filters.

        """

        generator = []
        if classes:
            generator.append(self.classes(imported))
        if individuals:
            generator.append(self.individuals(imported))
        if object_properties:
            generator.append(self.object_properties(imported))
        if data_properties:
            generator.append(self.data_properties(imported))
        if annotation_properties:
            generator.append(self.annotation_properties(imported))
        if properties:
            generator.append(self.properties(imported))
        yield from itertools.chain(*generator)

    def classes(self, imported=False):
        """Returns an generator over all classes.

        Arguments:
            imported: if `True`, entities in imported ontologies
                are also returned.
        """
        return self._entities("classes", imported=imported)

    def _entities(
        self, entity_type, imported=False
    ):  # pylint: disable=too-many-branches
        """Returns an generator over all entities of the desired type.
        This is a helper function for `classes()`, `individuals()`,
        `object_properties()`, `data_properties()`,
        `annotation_properties()` and `properties`.

        Arguments:
            entity_type: The type of entity desired given as a string.
                Can be any of `classes`, `individuals`,
                `object_properties`, `data_properties`,
                `annotation_properties` or `properties`.
            imported: if `True`, entities in imported ontologies
                are also returned.
        """

        generator = []
        if imported:
            ontologies = self.get_imported_ontologies(recursive=True)
            ontologies.append(self)
            for onto in ontologies:
                if entity_type == "classes":
                    for cls in list(onto.classes()):
                        generator.append(cls)
                elif entity_type == "individuals":
                    for ind in list(onto.individuals()):
                        generator.append(ind)
                elif entity_type == "object_properties":
                    for prop in list(onto.object_properties()):
                        generator.append(prop)
                elif entity_type == "data_properties":
                    for prop in list(onto.data_properties()):
                        generator.append(prop)
                elif entity_type == "annotation_properties":
                    for prop in list(onto.annotation_properties()):
                        generator.append(prop)
                elif entity_type == "properties":
                    generator.append(list(onto.properties()))
        else:
            if entity_type == "classes":
                generator = list(super().classes())
                # Add new triples of type rdfs:Class
                rdf_schema_class = self._abbreviate(
                    "http://www.w3.org/2000/01/rdf-schema#Class"
                )
                for s in self._get_obj_triples_po_s(rdf_type, rdf_schema_class):
                    if not s < 0:
                        generator.append(self.world._get_by_storid(s))
            elif entity_type == "individuals":
                generator = super().individuals()
            elif entity_type == "object_properties":
                generator = super().object_properties()
            elif entity_type == "data_properties":
                generator = super().data_properties()
            elif entity_type == "annotation_properties":
                generator = super().annotation_properties()
            elif entity_type == "properties":
                generator = self.properties()

        yield from generator

    def individuals(self, imported=False):
        """Returns an generator over all individuals.

        Arguments:
            imported: if `True`, entities in imported ontologies
                are also returned.
        """
        return self._entities("individuals", imported=imported)

    def object_properties(self, imported=False):
        """Returns an generator over all object_properties.

        Arguments:
            imported: if `True`, entities in imported ontologies
                are also returned.
        """
        return self._entities("object_properties", imported=imported)

    def data_properties(self, imported=False):
        """Returns an generator over all data_properties.

        Arguments:
            imported: if `True`, entities in imported ontologies
                are also returned.
        """
        return self._entities("data_properties", imported=imported)

    def annotation_properties(self, imported=False):
        """Returns an generator over all annotation_properties.

        Arguments:
            imported: if `True`, entities in imported ontologies
                are also returned.

        """
        return self._entities("annotation_properties", imported=imported)

    def properties(self, imported=False):
        """Returns an generator over all properties.
        It searches for owl:object_properties, owl:data_properties,
        owl:annotation_properties and rdf:Properties

        Arguments:
            imported: if `True`, entities in imported ontologies
                are also returned.
        """
        generator = []
        for prop in list(
            self._entities("object_properties", imported=imported)
        ):
            generator.append(prop)

        for prop in list(
            self._entities("annotation_properties", imported=imported)
        ):
            generator.append(prop)

        for prop in list(self._entities("data_properties", imported=imported)):
            generator.append(prop)

        rdf_property = self._abbreviate(
            "http://www.w3.org/1999/02/22-rdf-syntax-ns#Property"
        )
        for s in self._get_obj_triples_po_s(rdf_type, rdf_property):
            if not s < 0:
                generator.append(self._unabbreviate(s))
                # generator.append(self[self._unabbreviate(s)])
                # generator.append(self.world._get_by_storid(s))
        yield from generator

    def get_root_classes(self, imported=False):
        """Returns a list or root classes."""
        return [
            cls
            for cls in self.classes(imported=imported)
            if not cls.ancestors().difference(set([cls, owlready2.Thing]))
        ]

    def get_root_object_properties(self, imported=False):
        """Returns a list of root object properties."""
        props = set(self.object_properties(imported=imported))
        return [p for p in props if not props.intersection(p.is_a)]

    def get_root_data_properties(self, imported=False):
        """Returns a list of root object properties."""
        props = set(self.data_properties(imported=imported))
        return [p for p in props if not props.intersection(p.is_a)]

    def get_roots(self, imported=False):
        """Returns all class, object_property and data_property roots."""
        roots = self.get_root_classes(imported=imported)
        roots.extend(self.get_root_object_properties(imported=imported))
        roots.extend(self.get_root_data_properties(imported=imported))
        return roots

    def sync_python_names(self, annotations=("prefLabel", "label", "altLabel")):
        """Update the `python_name` attribute of all properties.

        The python_name attribute will be set to the first non-empty
        annotation in the sequence of annotations in `annotations` for
        the property.
        """

        def update(gen):
            for prop in gen:
                for annotation in annotations:
                    if hasattr(prop, annotation) and getattr(prop, annotation):
                        prop.python_name = getattr(prop, annotation).first()
                        break

        update(
            self.get_entities(
                classes=False,
                individuals=False,
                object_properties=False,
                data_properties=False,
            )
        )
        update(
            self.get_entities(
                classes=False, individuals=False, annotation_properties=False
            )
        )

    def rename_entities(
        self,
        annotations=("prefLabel", "label", "altLabel"),
    ):
        """Set `name` of all entities to the first non-empty annotation in
        `annotations`.

        Warning, this method changes all IRIs in the ontology.  However,
        it may be useful to make the ontology more readable and to work
        with it together with a triple store.
        """
        for entity in self.get_entities():
            for annotation in annotations:
                if hasattr(entity, annotation):
                    name = getattr(entity, annotation).first()
                    if name:
                        entity.name = name
                        break

    def sync_reasoner(
        self, reasoner="HermiT", include_imported=False, **kwargs
    ):
        """Update current ontology by running the given reasoner.

        Supported values for `reasoner` are 'HermiT' (default), Pellet
        and 'FaCT++'.

        If `include_imported` is true, the reasoner will also reason
        over imported ontologies.  Note that this may be **very** slow.

        Keyword arguments are passed to the underlying owlready2 function.
        """
        # pylint: disable=too-many-branches,too-many-locals
        # pylint: disable=unexpected-keyword-arg,invalid-name
        removed_gspo = []  # obj: (ontology, s, p, o)
        removed_gspod = []  # data: (ontology, s, p, o, d)

        if reasoner == "FaCT++":
            sync = sync_reasoner_factpp
            remove_custom_datatypes = True
        elif reasoner == "Pellet":
            sync = owlready2.sync_reasoner_pellet
            remove_custom_datatypes = False
        elif reasoner == "HermiT":
            sync = owlready2.sync_reasoner_hermit
            remove_custom_datatypes = True
        else:
            raise ValueError(
                f"Unknown reasoner '{reasoner}'. Supported reasoners "
                "are 'Pellet', 'HermiT' and 'FaCT++'."
            )

        if include_imported:
            ontologies = [self] + self.get_imported_ontologies(recursive=True)
        else:
            ontologies = [self]

        if remove_custom_datatypes:
            datatype = self._abbreviate(
                "http://www.w3.org/2000/01/rdf-schema#Datatype"
            )
            for onto in ontologies:
                # Collect all defined rdfs:Datatype instances
                for s, p, o in onto._get_obj_triples_spo_spo(o=datatype):
                    for s2, p2, o2 in onto._get_obj_triples_spo_spo(s=s):
                        removed_gspo.append((onto, s2, p2, o2))

                # Datatype instances that are known to crash the reasoner
                datatypes = (
                    "http://www.w3.org/2002/07/owl#rational",
                    "http://www.w3.org/1999/02/22-rdf-syntax-ns#HTML",
                    "http://www.w3.org/1999/02/22-rdf-syntax-ns#JSON",
                    "http://www.w3.org/2001/XMLSchema#NCName",
                    "http://www.w3.org/2001/XMLSchema#NMTOKEN",
                    "http://www.w3.org/2001/XMLSchema#Name",
                    "http://www.w3.org/2001/XMLSchema#base64Binary",
                    "http://www.w3.org/2001/XMLSchema#dateTimeStamp",
                    "http://www.w3.org/2001/XMLSchema#hexBinary",
                    "http://www.w3.org/2001/XMLSchema#language",
                    "http://www.w3.org/2001/XMLSchema#nonPositiveInteger",
                    "http://www.w3.org/2001/XMLSchema#normalizedString",
                    "http://www.w3.org/2001/XMLSchema#token",
                    "http://www.w3.org/2001/XMLSchema#unsignedByte",
                    "http://www.w3.org/2001/XMLSchema#unsignedInt",
                    "http://www.w3.org/2001/XMLSchema#unsignedLong",
                    "http://www.w3.org/2001/XMLSchema#unsignedShort",
                )
                for dtype in datatypes:
                    d = onto._abbreviate(dtype)
                    for s, p, o in onto._get_obj_triples_spo_spo(o=d):
                        for s2, p2, o2 in onto._get_obj_triples_spo_spo(s=s):
                            removed_gspo.append((onto, s2, p2, o2))

        # Remove triples selected for removal
        try:
            for g, s, p, o in removed_gspo:
                g._del_obj_triple_spo(s, p, o)
            for g, s, p, o, d in removed_gspod:
                g._del_data_triple_spod(s, p, o, d)

            # Run reasoner
            with self:
                if include_imported:
                    sync(self.world, **kwargs)
                else:
                    sync(self, **kwargs)

        # Restore removed triples
        finally:
            for g, s, p, o in removed_gspo:
                g._add_obj_triple_spo(s, p, o)
            for g, s, p, o, d in removed_gspod:
                g.world._del_data_triple_spod(s, p, o, d)

    def sync_attributes(  # pylint: disable=too-many-branches
        self,
        name_policy=None,
        name_prefix="",
        class_docstring="comment",
        sync_imported=False,
    ):
        """This method is intended to be called after you have added new
        classes (typically via Python) to make sure that attributes like
        `label` and `comments` are defined.

        If a class, object property, data property or annotation
        property in the current ontology has no label, the name of
        the corresponding Python class will be assigned as label.

        If a class, object property, data property or annotation
        property has no comment, it will be assigned the docstring of
        the corresponding Python class.

        `name_policy` specify wether and how the names in the ontology
        should be updated.  Valid values are:
          None          not changed
          "uuid"        `name_prefix` followed by a global unique id (UUID).
                        If the name is already valid accoridng to this standard
                        it will not be regenerated.
          "sequential"  `name_prefix` followed a sequantial number.
        EMMO conventions imply ``name_policy=='uuid'``.

        If `sync_imported` is true, all imported ontologies are also
        updated.

        The `class_docstring` argument specifies the annotation that
        class docstrings are mapped to.  Defaults to "comment".
        """
        for cls in itertools.chain(
            self.classes(),
            self.object_properties(),
            self.data_properties(),
            self.annotation_properties(),
        ):
            if not hasattr(cls, "prefLabel"):
                # no prefLabel - create new annotation property..
                with self:
                    # pylint: disable=invalid-name,missing-class-docstring
                    # pylint: disable=unused-variable
                    class prefLabel(owlready2.label):
                        pass

                cls.prefLabel = [locstr(cls.__name__, lang="en")]
            elif not cls.prefLabel:
                cls.prefLabel.append(locstr(cls.__name__, lang="en"))
            if class_docstring and hasattr(cls, "__doc__") and cls.__doc__:
                getattr(cls, class_docstring).append(
                    locstr(inspect.cleandoc(cls.__doc__), lang="en")
                )

        for ind in self.individuals():
            if not hasattr(ind, "prefLabel"):
                # no prefLabel - create new annotation property..
                with self:
                    # pylint: disable=invalid-name,missing-class-docstring
                    # pylint: disable=function-redefined
                    class prefLabel(owlready2.label):
                        iri = "http://www.w3.org/2004/02/skos/core#prefLabel"

                ind.prefLabel = [locstr(ind.name, lang="en")]
            elif not ind.prefLabel:
                ind.prefLabel.append(locstr(ind.name, lang="en"))

        chain = itertools.chain(
            self.classes(),
            self.individuals(),
            self.object_properties(),
            self.data_properties(),
            self.annotation_properties(),
        )
        if name_policy == "uuid":
            for obj in chain:
                try:
                    # Passing the following means that the name is valid
                    # and need not be regenerated.
                    if not obj.name.startswith(name_prefix):
                        raise ValueError
                    uuid.UUID(obj.name.lstrip(name_prefix), version=5)
                except ValueError:
                    obj.name = name_prefix + str(
                        uuid.uuid5(uuid.NAMESPACE_DNS, obj.name)
                    )
        elif name_policy == "sequential":
            for obj in chain:
                counter = 0
                while f"{self.base_iri}{name_prefix}{counter}" in self:
                    counter += 1
                obj.name = f"{name_prefix}{counter}"
        elif name_policy is not None:
            raise TypeError(f"invalid name_policy: {name_policy!r}")

        if sync_imported:
            for onto in self.imported_ontologies:
                onto.sync_attributes()

    def get_relations(self):
        """Returns a generator for all relations."""
        warnings.warn(
            "Ontology.get_relations() is deprecated. Use "
            "onto.object_properties() instead.",
            DeprecationWarning,
            stacklevel=2,
        )
        return self.object_properties()

    def get_annotations(self, entity):
        """Returns a dict with annotations for `entity`.  Entity may be given
        either as a ThingClass object or as a label."""
        warnings.warn(
            "Ontology.get_annotations(entity) is deprecated. Use "
            "entity.get_annotations() instead.",
            DeprecationWarning,
            stacklevel=2,
        )

        if isinstance(entity, str):
            entity = self.get_by_label(entity)
        res = {"comment": getattr(entity, "comment", "")}
        for annotation in self.annotation_properties():
            res[annotation.label.first()] = [
                obj.strip('"')
                for _, _, obj in self.get_triples(
                    entity.storid, annotation.storid, None
                )
            ]
        return res

    def get_branch(  # pylint: disable=too-many-arguments
        self,
        root,
        leaves=(),
        include_leaves=True,
        *,
        strict_leaves=False,
        exclude=None,
        sort=False,
    ):
        """Returns a set with all direct and indirect subclasses of `root`.
        Any subclass found in the sequence `leaves` will be included in
        the returned list, but its subclasses will not.  The elements
        of `leaves` may be ThingClass objects or labels.

        Subclasses of any subclass found in the sequence `leaves` will
        be excluded from the returned list, where the elements of `leaves`
        may be ThingClass objects or labels.

        If `include_leaves` is true, the leaves are included in the returned
        list, otherwise they are not.

        If `strict_leaves` is true, any descendant of a leaf will be excluded
        in the returned set.

        If given, `exclude` may be a sequence of classes, including
        their subclasses, to exclude from the output.

        If `sort` is True, a list sorted according to depth and label
        will be returned instead of a set.
        """

        def _branch(root, leaves):
            if root not in leaves:
                branch = {
                    root,
                }
                for cls in root.subclasses():
                    # Defining a branch is actually quite tricky.  Consider
                    # the case:
                    #
                    #      L isA R
                    #      A isA L
                    #      A isA R
                    #
                    # where R is the root, L is a leaf and A is a direct
                    # child of both.  Logically, since A is a child of the
                    # leaf we want to skip A.  But a strait forward imple-
                    # mentation will see that A is a child of the root and
                    # include it.  Requireing that the R should be a strict
                    # parent of A solves this.
                    if root in cls.get_parents(strict=True):
                        branch.update(_branch(cls, leaves))
            else:
                branch = (
                    {
                        root,
                    }
                    if include_leaves
                    else set()
                )
            return branch

        if isinstance(root, str):
            root = self.get_by_label(root)

        leaves = set(
            self.get_by_label(leaf) if isinstance(leaf, str) else leaf
            for leaf in leaves
        )
        leaves.discard(root)

        if exclude:
            exclude = set(
                self.get_by_label(e) if isinstance(e, str) else e
                for e in exclude
            )
            leaves.update(exclude)

        branch = _branch(root, leaves)

        # Exclude all descendants of any leaf
        if strict_leaves:
            descendants = root.descendants()
            for leaf in leaves:
                if leaf in descendants:
                    branch.difference_update(
                        leaf.descendants(include_self=False)
                    )

        if exclude:
            branch.difference_update(exclude)

        # Sort according to depth, then by label
        if sort:
            branch = sorted(
                sorted(branch, key=asstring),
                key=lambda x: len(x.mro()),
            )

        return branch

    def is_individual(self, entity):
        """Returns true if entity is an individual."""
        if isinstance(entity, str):
            entity = self.get_by_label(entity)
        return isinstance(entity, owlready2.Thing)

    # FIXME - deprecate this method as soon the ThingClass property
    #         `defined_class` works correct in Owlready2
    def is_defined(self, entity):
        """Returns true if the entity is a defined class.

        Deprecated, use the `is_defined` property of the classes
        (ThingClass subclasses) instead.
        """
        warnings.warn(
            "This method is deprecated.  Use the `is_defined` property of "
            "the classes instad.",
            DeprecationWarning,
            stacklevel=2,
        )
        if isinstance(entity, str):
            entity = self.get_by_label(entity)
        return hasattr(entity, "equivalent_to") and bool(entity.equivalent_to)

    def get_version(self, as_iri=False) -> str:
        """Returns the version number of the ontology as inferred from the
        owl:versionIRI tag or, if owl:versionIRI is not found, from
        owl:versionINFO.

        If `as_iri` is True, the full versionIRI is returned.
        """
        version_iri_storid = self.world._abbreviate(
            "http://www.w3.org/2002/07/owl#versionIRI"
        )
        tokens = self.get_triples(s=self.storid, p=version_iri_storid)
        if (not tokens) and (as_iri is True):
            raise TypeError(
                "No owl:versionIRI "
                f"in Ontology {self.base_iri!r}. "
                "Search for owl:versionInfo with as_iri=False"
            )
        if tokens:
            _, _, obj = tokens[0]
            version_iri = self.world._unabbreviate(obj)
            if as_iri:
                return version_iri
            return infer_version(self.base_iri, version_iri)

        version_info_storid = self.world._abbreviate(
            "http://www.w3.org/2002/07/owl#versionInfo"
        )
        tokens = self.get_triples(s=self.storid, p=version_info_storid)
        if not tokens:
            raise TypeError(
                "No versionIRI or versionInfo " f"in Ontology {self.base_iri!r}"
            )
        _, _, version_info = tokens[0]
        return version_info.split("^^")[0].strip('"')

    def set_version(self, version=None, version_iri=None):
        """Assign version to ontology by asigning owl:versionIRI.

        If `version` but not `version_iri` is provided, the version
        IRI will be the combination of `base_iri` and `version`.
        """
        _version_iri = "http://www.w3.org/2002/07/owl#versionIRI"
        version_iri_storid = self.world._abbreviate(_version_iri)
        if self._has_obj_triple_spo(  # pylint: disable=unexpected-keyword-arg
            # For some reason _has_obj_triples_spo exists in both
            # owlready2.namespace.Namespace (with arguments subject/predicate)
            # and in owlready2.triplelite._GraphManager (with arguments s/p)
            # owlready2.Ontology inherits from Namespace directly
            # and pylint checks that.
            # It actually accesses the one in triplelite.
            # subject=self.storid, predicate=version_iri_storid
            s=self.storid,
            p=version_iri_storid,
        ):
            self._del_obj_triple_spo(s=self.storid, p=version_iri_storid)

        if not version_iri:
            if not version:
                raise TypeError(
                    "Either `version` or `version_iri` must be provided"
                )
            head, tail = self.base_iri.rstrip("#/").rsplit("/", 1)
            version_iri = "/".join([head, version, tail])

        self._add_obj_triple_spo(
            s=self.storid,
            p=self.world._abbreviate(_version_iri),
            o=self.world._abbreviate(version_iri),
        )

    def get_graph(self, **kwargs):
        """Returns a new graph object.  See  emmo.graph.OntoGraph.

        Note that this method requires the Python graphviz package.
        """
        # pylint: disable=import-outside-toplevel,cyclic-import
        from ontopy.graph import OntoGraph

        return OntoGraph(self, **kwargs)

    @staticmethod
    def common_ancestors(cls1, cls2):
        """Return a list of common ancestors for `cls1` and `cls2`."""
        return set(cls1.ancestors()).intersection(cls2.ancestors())

    def number_of_generations(self, descendant, ancestor):
        """Return shortest distance from ancestor to descendant"""
        if ancestor not in descendant.ancestors():
            raise ValueError("Descendant is not a descendant of ancestor")
        return self._number_of_generations(descendant, ancestor, 0)

    def _number_of_generations(self, descendant, ancestor, counter):
        """Recursive help function to number_of_generations(), return
        distance between a ancestor-descendant pair (counter+1)."""
        if descendant.name == ancestor.name:
            return counter
        try:
            return min(
                self._number_of_generations(parent, ancestor, counter + 1)
                for parent in descendant.get_parents()
                if ancestor in parent.ancestors()
            )
        except ValueError:
            return counter

    def closest_common_ancestors(self, cls1, cls2):
        """Returns a list with closest_common_ancestor for cls1 and cls2"""
        distances = {}
        for ancestor in self.common_ancestors(cls1, cls2):
            distances[ancestor] = self.number_of_generations(
                cls1, ancestor
            ) + self.number_of_generations(cls2, ancestor)
        return [
            ancestor
            for ancestor, distance in distances.items()
            if distance == min(distances.values())
        ]

    @staticmethod
    def closest_common_ancestor(*classes):
        """Returns closest_common_ancestor for the given classes."""
        mros = [cls.mro() for cls in classes]
        track = defaultdict(int)
        while mros:
            for mro in mros:
                cur = mro.pop(0)
                track[cur] += 1
                if track[cur] == len(classes):
                    return cur
                if len(mro) == 0:
                    mros.remove(mro)
        raise EMMOntoPyException(
            "A closest common ancestor should always exist !"
        )

    def get_ancestors(
        self,
        classes: "Union[List, ThingClass]",
        closest: bool = False,
        generations: int = None,
        strict: bool = True,
    ) -> set:
        """Return ancestors of all classes in `classes`.
        Args:
            classes: class(es) for which ancestors should be returned.
            generations: Include this number of generations, default is all.
            closest: If True, return all ancestors up to and including the
                closest common ancestor. Return all if False.
            strict: If True returns only real ancestors, i.e. `classes` are
                are not included in the returned set.
        Returns:
            Set of ancestors to `classes`.
        """
        if not isinstance(classes, Iterable):
            classes = [classes]

        ancestors = set()
        if not classes:
            return ancestors

        def addancestors(entity, counter, subject):
            if counter > 0:
                for parent in entity.get_parents(strict=True):
                    subject.add(parent)
                    addancestors(parent, counter - 1, subject)

        if closest:
            if generations is not None:
                raise ValueError(
                    "Only one of `generations` or `closest` may be specified."
                )

            closest_ancestor = self.closest_common_ancestor(*classes)
            for cls in classes:
                ancestors.update(
                    anc
                    for anc in cls.ancestors()
                    if closest_ancestor in anc.ancestors()
                )
        elif isinstance(generations, int):
            for entity in classes:
                addancestors(entity, generations, ancestors)
        else:
            ancestors.update(*(cls.ancestors() for cls in classes))

        if strict:
            return ancestors.difference(classes)
        return ancestors

    def get_descendants(
        self,
        classes: "Union[List, ThingClass]",
        generations: int = None,
        common: bool = False,
    ) -> set:
        """Return descendants/subclasses of all classes in `classes`.
        Args:
            classes: class(es) for which descendants are desired.
            common: whether to only return descendants common to all classes.
            generations: Include this number of generations, default is all.
        Returns:
            A set of descendants for given number of generations.
            If 'common'=True, the common descendants are returned
            within the specified number of generations.
            'generations' defaults to all.
        """

        if not isinstance(classes, Iterable):
            classes = [classes]

        descendants = {name: [] for name in classes}

        def _children_recursively(num, newentity, parent, descendants):
            """Helper function to get all children up to generation."""
            for child in self.get_children_of(newentity):
                descendants[parent].append(child)
                if num < generations:
                    _children_recursively(num + 1, child, parent, descendants)

        if generations == 0:
            return set()

        if not generations:
            for entity in classes:
                descendants[entity] = entity.descendants()
                # only include proper descendants
                descendants[entity].remove(entity)
        else:
            for entity in classes:
                _children_recursively(1, entity, entity, descendants)

        results = descendants.values()
        if common is True:
            return set.intersection(*map(set, results))
        return set(flatten(results))

    def get_wu_palmer_measure(self, cls1, cls2):
        """Return Wu-Palmer measure for semantic similarity.

        Returns Wu-Palmer measure for semantic similarity between
        two concepts.
        Wu, Palmer; ACL 94: Proceedings of the 32nd annual meeting on
        Association for Computational Linguistics, June 1994.
        """
        cca = self.closest_common_ancestor(cls1, cls2)
        ccadepth = self.number_of_generations(cca, self.Thing)
        generations1 = self.number_of_generations(cls1, cca)
        generations2 = self.number_of_generations(cls2, cca)
        return 2 * ccadepth / (generations1 + generations2 + 2 * ccadepth)

    def new_entity(  # pylint: disable=too-many-arguments,too-many-branches,too-many-positional-arguments
        self,
        name: str,
        parent: Union[
            ThingClass,
            ObjectPropertyClass,
            DataPropertyClass,
            AnnotationPropertyClass,
            Iterable,
        ],
        entitytype: Optional[
            Union[
                str,
                ThingClass,
                ObjectPropertyClass,
                DataPropertyClass,
                AnnotationPropertyClass,
            ]
        ] = "class",
        preflabel: Optional[str] = None,
        iri: Optional[str] = None,
    ) -> Union[
        ThingClass,
        ObjectPropertyClass,
        DataPropertyClass,
        AnnotationPropertyClass,
    ]:
        """Create and return new entity

        Args:
            name: name of the entity
            parent: parent(s) of the entity
            entitytype: type of the entity,
                default is 'class' (str) 'ThingClass' (owlready2 Python class).
                Other options
                are 'data_property', 'object_property',
                'annotation_property' (strings) or the
                Python classes ObjectPropertyClass,
                DataPropertyClass and AnnotationProperty classes.
            preflabel: if given, add this as a skos:prefLabel annotation
                to the new entity.  If None (default), `name` will
                be added as prefLabel if skos:prefLabel is in the ontology
                and listed in `self.label_annotations`.  Set `preflabel` to
                False, to avoid assigning a prefLabel.
            iri: IRI of the entity.  If None, a new IRI will be generated
                based on the ontology base IRI and the entity name.

        Returns:
            the new entity.

        Throws exception if name consists of more than one word, if type is not
        one of the allowed types, or if parent is not of the correct type.
        By default, the parent is Thing.

        """
        # pylint: disable=invalid-name
        if " " in name:
            raise LabelDefinitionError(
                f"Error in label name definition '{name}': "
                f"Label consists of more than one word."
            )
        parents = tuple(parent) if isinstance(parent, Iterable) else (parent,)
        if entitytype == "class":
            parenttype = owlready2.ThingClass
        elif entitytype == "data_property":
            parenttype = owlready2.DataPropertyClass
        elif entitytype == "object_property":
            parenttype = owlready2.ObjectPropertyClass
        elif entitytype == "annotation_property":
            parenttype = owlready2.AnnotationPropertyClass
        elif entitytype in [
            ThingClass,
            ObjectPropertyClass,
            DataPropertyClass,
            AnnotationPropertyClass,
        ]:
            parenttype = entitytype
        else:
            raise EntityClassDefinitionError(
                f"Error in entity type definition: "
                f"'{entitytype}' is not a valid entity type."
            )
        for thing in parents:
            if not isinstance(thing, parenttype):
                raise EntityClassDefinitionError(
                    f"Error in parent definition: "
                    f"'{thing}' is not an {parenttype}."
                )

        with self:
            entity = types.new_class(name, parents)
            if iri:
                entity.iri = iri
            preflabel_iri = "http://www.w3.org/2004/02/skos/core#prefLabel"
            if preflabel:
                if not self.world[preflabel_iri]:
                    pref_label = self.new_annotation_property(
                        "prefLabel",
                        parent=[owlready2.AnnotationProperty],
                    )
                    pref_label.iri = preflabel_iri
                entity.prefLabel = english(preflabel)
            elif (
                preflabel is None
                and preflabel_iri in self.label_annotations
                and self.world[preflabel_iri]
            ):
                entity.prefLabel = english(name)

        return entity

    # Method that creates new ThingClass using new_entity
    def new_class(
        self,
        name: str,
        parent: Union[ThingClass, Iterable],
        iri: Optional[str] = None,
    ) -> ThingClass:
        """Create and return new class.

        Args:
            name: name of the class
            parent: parent(s) of the class
            iri: IRI of the new class.  If None, a new IRI will be generated
                based on the ontology base IRI and the entity name.


        Returns:
            the new class.
        """
        return self.new_entity(name, parent, "class", iri=iri)

    # Method that creates new ObjectPropertyClass using new_entity
    def new_object_property(
        self,
        name: str,
        parent: Union[ObjectPropertyClass, Iterable],
        iri: Optional[str] = None,
    ) -> ObjectPropertyClass:
        """Create and return new object property.

        Args:
            name: name of the object property
            parent: parent(s) of the object property
            iri: IRI of the new object property.  If None, a new IRI will be
                based on the ontology base IRI and the entity name.
        Returns:
            the new object property.
        """
        return self.new_entity(name, parent, "object_property", iri=iri)

    # Method that creates new DataPropertyClass using new_entity
    def new_data_property(
        self,
        name: str,
        parent: Union[DataPropertyClass, Iterable],
        iri: Optional[str] = None,
    ) -> DataPropertyClass:
        """Create and return new data property.

        Args:
            name: name of the data property
            parent: parent(s) of the data property
            iri: IRI of the new data property.  If None, a new IRI will be
<<<<<<< HEAD
                based on the ontology base IRI and the entity name
=======
                based on the ontology base IRI and the entity name.
>>>>>>> 4f06cd07
        Returns:
            the new data property.
        """
        return self.new_entity(name, parent, "data_property", iri=iri)

    # Method that creates new AnnotationPropertyClass using new_entity
    def new_annotation_property(
        self,
        name: str,
        parent: Union[AnnotationPropertyClass, Iterable],
        iri: Optional[str] = None,
    ) -> AnnotationPropertyClass:
        """Create and return new annotation property.

        Args:
            name: name of the annotation property
            parent: parent(s) of the annotation property
            iri: IRI of the new annotation property.  If None, a new IRI will
                be based on the ontology base IRI and the entity name.
        Returns:
            the new annotation property.
        """
        return self.new_entity(name, parent, "annotation_property", iri=iri)

    def difference(self, other: owlready2.Ontology) -> set:
        """Return a set of triples that are in this, but not in the
        `other` ontology."""
        # pylint: disable=invalid-name
        s1 = set(self.get_unabbreviated_triples(blank="_:b"))
        s2 = set(other.get_unabbreviated_triples(blank="_:b"))
        return s1.difference(s2)

    def find(
        self, text: str, domain="world", case_sensitive=False, regex=False
    ) -> "Iterator":
        """A simple alternative to the  Owlready2 `search()` method.

        This method searches through all literal strings in the given domain.

        Args:
            text: Free text string to search for.
            domain: Domain to search. Should be one of:
                - "ontology": Current ontology.
                - "imported": Current and all imported ontologies.
                - "world": The world.
            case_sensitive: Whether the search is case sensitive.
            regex: Whether to use regular expression search.

        Returns:
            Iterator over `(subject, predicate, literal_string)` triples,
            converted to EMMOntoPy objects.

        """
        # pylint: disable=too-many-locals,too-many-branches

        if domain == "ontology":
            ontologies = [self]
        elif domain == "imported":
            ontologies = [self] + self.get_imported_ontologies(recursive=True)
        elif domain == "world":
            ontologies = [self.world]
        else:
            raise ValueError(
                "`domain` must be 'ontology', 'imported' or 'world'. "
                f"Got: {domain}"
            )

        # Define our match function
        if regex:
            flags = 0 if case_sensitive else re.IGNORECASE
            pattern = re.compile(f"{text}", flags=flags)

            def matchfun(string):
                """Match function using regex."""
                return re.match(pattern, string)

        else:
            if not case_sensitive:
                text = text.lower()

            def matchfun(string):
                """Match function without regex."""
                if case_sensitive:
                    return text in string
                return text in string.lower()

        ontology_storid = self.world._abbreviate(
            "http://www.w3.org/2002/07/owl#Ontology"
        )
        for onto in ontologies:
            for s, p, o, _ in onto._get_data_triples_spod_spod(
                None, None, None, None
            ):
                predicate = self.world.get(self.world._unabbreviate(p))
                if isinstance(o, str) and matchfun(o):
                    assert isinstance(
                        s, int
                    ), "subject should be a storid"  # nosec
                    if s >= 0:
                        subject = self.world.get(self.world._unabbreviate(s))
                        if s == ontology_storid:
                            yield self.world.get_ontology(
                                subject.iri
                            ), predicate, o
                        yield subject, predicate, o
                    else:
                        yield BlankNode(self.world, s), predicate, o


class BlankNode:
    """Represents a blank node.

    A blank node is a node that is not a literal and has no IRI.
    Resources represented by blank nodes are also called anonumous resources.
    Only the subject or object in an RDF triple can be a blank node.
    """

    def __init__(self, onto: Union[World, Ontology], storid: int):
        """Initiate a blank node.

        Args:
            onto: Ontology or World instance.
            storid: The storage id of the blank node.
        """
        if storid >= 0:
            raise ValueError(
                f"A BlankNode is supposed to have a negative storid: {storid}"
            )
        self.onto = onto
        self.storid = storid

    def __repr__(self):
        return repr(f"_:b{-self.storid}")

    def __hash__(self):
        return hash((self.onto, self.storid))

    def __eq__(self, other):
        """For now blank nodes always compare true against each other."""
        return isinstance(other, BlankNode)


def flatten(items):
    """Yield items from any nested iterable."""
    for item in items:
        if isinstance(item, Iterable) and not isinstance(item, (str, bytes)):
            yield from flatten(item)
        else:
            yield item


def _unabbreviate(
    onto: Union[World, Ontology],
    storid: Union[int, str],
    blank: Optional[str] = None,
):
    """Help function returning unabbreviation of `storid`.

    The `storid` argument is normally be an integer corresponding to
    a store id.  If it is not an integer, it is assumed to already
    be unabbreviated and returned as is.

    If `blank` is given, it will be used to represent blank nodes
    (corresponding to a negative store id).
    """
    if isinstance(storid, int):
        # negative storid corresponds to blank nodes
        if storid >= 0:
            return onto._unabbreviate(storid)
        return BlankNode(onto, storid) if blank is None else blank
    return storid


def _get_unabbreviated_triples(
    onto, subject=None, predicate=None, obj=None, blank=None
):
    """Help function returning all matching triples unabbreviated.
    Does not include imported ontologies.

    If `blank` is given, it will be used to represent blank nodes.
    """
    # pylint: disable=invalid-name
    abb = (
        None if subject is None else onto._abbreviate(subject),
        None if predicate is None else onto._abbreviate(predicate),
        None if obj is None else onto._abbreviate(obj),
    )
    for s, p, o in onto._get_obj_triples_spo_spo(*abb):
        yield (
            _unabbreviate(onto, s, blank=blank),
            _unabbreviate(onto, p, blank=blank),
            _unabbreviate(onto, o, blank=blank),
        )
    for s, p, o, d in onto._get_data_triples_spod_spod(*abb, d=None):
        yield (
            _unabbreviate(onto, s, blank=blank),
            _unabbreviate(onto, p, blank=blank),
            (
                f'"{o}"{d}'
                if isinstance(d, str)
                else f'"{o}"^^{_unabbreviate(onto, d)}' if d else o
            ),
        )<|MERGE_RESOLUTION|>--- conflicted
+++ resolved
@@ -2189,11 +2189,8 @@
             name: name of the data property
             parent: parent(s) of the data property
             iri: IRI of the new data property.  If None, a new IRI will be
-<<<<<<< HEAD
-                based on the ontology base IRI and the entity name
-=======
                 based on the ontology base IRI and the entity name.
->>>>>>> 4f06cd07
+                
         Returns:
             the new data property.
         """
