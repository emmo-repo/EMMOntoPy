--- conflicted
+++ resolved
@@ -2225,12 +2225,8 @@
             name: name of the data property
             parent: parent(s) of the data property
             iri: IRI of the new data property.  If None, a new IRI will be
-<<<<<<< HEAD
-                based on the ontology base IRI and the entity name
-=======
                 based on the ontology base IRI and the entity name.
 
->>>>>>> 00ad797f
         Returns:
             the new data property.
         """
