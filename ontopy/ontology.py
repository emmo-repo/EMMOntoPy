# -*- coding: utf-8 -*-
"""A module adding additional functionality to owlready2. The main additions
includes:
  - Visualisation of taxonomy and ontology as graphs (using pydot, see
    ontograph.py).

The class extension is defined within.

If desirable some of this may be moved back into owlready2.
"""
# pylint: disable=too-many-lines,fixme,arguments-differ,protected-access
from typing import TYPE_CHECKING, Union, Sequence
import os
import itertools
import inspect
import warnings
import uuid
import tempfile
import types
from pathlib import Path
from collections import defaultdict
from collections.abc import Iterable

import rdflib
from rdflib.util import guess_format

import owlready2
from owlready2 import locstr
from owlready2.entity import ThingClass

from ontopy.factpluspluswrapper.sync_factpp import sync_reasoner_factpp
from ontopy.utils import (
    asstring,
    read_catalog,
    write_catalog,
    infer_version,
    convert_imported,
    FMAP,
    IncompatibleVersion,
    isinteractive,
    NoSuchLabelError,
    OWLREADY2_FORMATS,
    ReadCatalogError,
    _validate_installed_version,
    LabelDefinitionError,
    ThingClassDefinitionError,
)

from ontopy.ontograph import OntoGraph  # FIXME: deprecate...

if TYPE_CHECKING:
    from typing import List


# Default annotations to look up
DEFAULT_LABEL_ANNOTATIONS = [
    "http://www.w3.org/2004/02/skos/core#prefLabel",
    "http://www.w3.org/2000/01/rdf-schema#label",
    "http://www.w3.org/2004/02/skos/core#altLabel",
]


def get_ontology(*args, **kwargs):
    """Returns a new Ontology from `base_iri`.

    This is a convenient function for calling World.get_ontology()."""
    return World().get_ontology(*args, **kwargs)


class World(owlready2.World):
    """A subclass of owlready2.World."""

    def __init__(self, *args, **kwargs):
        # Caches stored in the world
        self._cached_catalogs = {}  # maps url to (mtime, iris, dirs)
        self._iri_mappings = {}  # all iri mappings loaded so far
        super().__init__(*args, **kwargs)

    def get_ontology(self, base_iri="emmo-inferred"):
        """Returns a new Ontology from `base_iri`.

        The `base_iri` argument may be one of:
          - valid URL (possible excluding final .owl or .ttl)
          - file name (possible excluding final .owl or .ttl)
          - "emmo": load latest stable version of asserted EMMO
          - "emmo-inferred": load latest stable version of inferred EMMO
            (default)
          - "emmo-development": load latest inferred development version
            of EMMO
        """
        base_iri = base_iri.as_uri() if isinstance(base_iri, Path) else base_iri

        if base_iri == "emmo":
            base_iri = (
                "https://raw.githubusercontent.com/emmo-repo/"
                "EMMO/master/emmo.ttl"
            )
        elif base_iri == "emmo-inferred":
            base_iri = (
                "https://emmo-repo.github.io/latest-stable/emmo-inferred.ttl"
            )
        elif base_iri == "emmo-development":
            base_iri = (
                "https://emmo-repo.github.io/development/emmo-inferred.ttl"
            )

        if base_iri in self.ontologies:
            onto = self.ontologies[base_iri]
        elif base_iri + "#" in self.ontologies:
            onto = self.ontologies[base_iri + "#"]
        elif base_iri + "/" in self.ontologies:
            onto = self.ontologies[base_iri + "/"]
        else:
            if os.path.exists(base_iri):
                iri = os.path.abspath(base_iri)
            elif os.path.exists(base_iri + ".ttl"):
                iri = os.path.abspath(base_iri + ".ttl")
            elif os.path.exists(base_iri + ".owl"):
                iri = os.path.abspath(base_iri + ".owl")
            else:
                iri = base_iri

            if iri[-1] not in "/#":
                iri += "#"
            onto = Ontology(self, iri)

        return onto

    def get_unabbreviated_triples(self, label=None):
        """Returns all triples unabbreviated.

        If `label` is given, it will be used to represent blank nodes.
        """

        def _unabbreviate(i):
            if isinstance(i, int):
                # negative storid corresponds to blank nodes
                if i >= 0:
                    return self._unabbreviate(i)
                return BlankNode(self, i) if label is None else label
            return i

        for subject, predicate, obj in self.get_triples():
            yield (
                _unabbreviate(subject),
                _unabbreviate(predicate),
                _unabbreviate(obj),
            )


class Ontology(  # pylint: disable=too-many-public-methods
    owlready2.Ontology, OntoGraph
):
    """A generic class extending owlready2.Ontology."""

    # Properties controlling what annotations that are considered by
    # get_by_label()
    _label_annotations = []
    label_annotations = property(
        fget=lambda self: self._label_annotations,
        doc="List of label annotation searched for by get_by_label().",
    )

    # Name of special unlabeled entities, like Thing, Nothing, etc...
    _special_labels = None

    # Some properties for customising dir() listing - useful in
    # interactive sessions...
    _dir_preflabel = isinteractive()
    _dir_label = isinteractive()
    _dir_name = False
    _dir_imported = isinteractive()
    dir_preflabel = property(
        fget=lambda self: self._dir_preflabel,
        fset=lambda self, v: setattr(self, "_dir_preflabel", bool(v)),
        doc="Whether to include entity prefLabel in dir() listing.",
    )
    dir_label = property(
        fget=lambda self: self._dir_label,
        fset=lambda self, v: setattr(self, "_dir_label", bool(v)),
        doc="Whether to include entity label in dir() listing.",
    )
    dir_name = property(
        fget=lambda self: self._dir_name,
        fset=lambda self, v: setattr(self, "_dir_name", bool(v)),
        doc="Whether to include entity name in dir() listing.",
    )
    dir_imported = property(
        fget=lambda self: self._dir_imported,
        fset=lambda self, v: setattr(self, "_dir_imported", bool(v)),
        doc="Whether to include imported ontologies in dir() listing.",
    )

    def __dir__(self):
        set_dir = set(super().__dir__())
        lst = list(self.get_entities(imported=self._dir_imported))
        if self._dir_preflabel:
            set_dir.update(
                _.prefLabel.first() for _ in lst if hasattr(_, "prefLabel")
            )
        if self._dir_label:
            set_dir.update(_.label.first() for _ in lst if hasattr(_, "label"))
        if self._dir_name:
            set_dir.update(_.name for _ in lst if hasattr(_, "name"))

        set_dir.difference_update({None})  # get rid of possible None
        return sorted(set_dir)

    def __getitem__(self, name):
        item = super().__getitem__(name)
        if not item:
            item = self.get_by_label(name)
        return item

    def __getattr__(self, name):
        attr = super().__getattr__(name)
        if not attr:
            attr = self.get_by_label(name)
        return attr

    def __contains__(self, other):
        if self.world[other]:
            return True
        try:
            self.get_by_label(other)
        except NoSuchLabelError:
            return False
        else:
            return True

    def __objclass__(self):
        # Play nice with inspect...
        pass

    def __hash__(self):
        """Returns a hash based on base_iri.
        This is done to keep Ontology hashable when defining __eq__.
        """
        return hash(self.base_iri)

    def __eq__(self, other):
        """Checks if this ontology is equal to `other`.

        This function compares the result of
        ``set(self.get_unabbreviated_triples(label='_:b'))``,
        i.e. blank nodes are not distinguished, but relations to blank
        nodes are included.
        """
        return set(self.get_unabbreviated_triples(label="_:b")) == set(
            other.get_unabbreviated_triples(label="_:b")
        )

    def get_unabbreviated_triples(self, label=None):
        """Returns all triples unabbreviated.

        If `label` is given, it will be used to represent blank nodes.
        """
        return World.get_unabbreviated_triples(self, label)

    def get_by_label(
        self, label, label_annotations=None, namespace=None
    ):  # pylint: disable=too-many-arguments,too-many-branches
        """Returns entity with label annotation `label`.

        `label_annotations` is a sequence of label annotation names to look up.
        Defaults to the `label_annotations` property.

        If `namespace` is provided, it should be the last component of
        the base iri of an ontology (with trailing slash (/) or hash
        (#) stripped off).  The search for a matching label will be
        limited to this namespace.

        If several entities have the same label, only the one which is
        found first is returned.Use get_by_label_all() to get all matches.

        A NoSuchLabelError is raised if `label` cannot be found.

        Note
        ----
        The current implementation also supports "*" as a wildcard
        matching any number of characters. This may change in the future.
        """
        if not isinstance(label, str):
            raise TypeError(
                f"Invalid label definition, must be a string: {label!r}"
            )
        if " " in label:
            raise ValueError(
                f"Invalid label definition, {label!r} contains spaces."
            )

        if "namespaces" in self.__dict__:
            if namespace:
                if namespace in self.namespaces:
                    for entity in self.get_by_label_all(
                        label, label_annotations=label_annotations
                    ):
                        if entity.namespace == self.namespaces[namespace]:
                            return entity
                raise NoSuchLabelError(
                    f"No label annotations matches {label!r} in namespace "
                    f"{namespace!r}"
                )
            if label in self.namespaces:
                return self.namespaces[label]

        if label_annotations is None:
            annotations = (a.name for a in self.label_annotations)
        else:
            annotations = (
                a.name if hasattr(a, "storid") else a for a in label_annotations
            )
        for key in annotations:
            entity = self.search_one(**{key: label})
            if entity:
                return entity

        if self._special_labels and label in self._special_labels:
            return self._special_labels[label]

        entity = self.world[self.base_iri + label]
        if entity:
            return entity

        raise NoSuchLabelError(f"No label annotations matches {label!r}")

    def get_by_label_all(self, label, label_annotations=None, namespace=None):
        """Like get_by_label(), but returns a list with all matching labels.

        Returns an empty list if no matches could be found.
        """
        if not isinstance(label, str):
            raise TypeError(
                f"Invalid label definition, " f"must be a string: {label!r}"
            )
        if " " in label:
            raise ValueError(
                f"Invalid label definition, {label!r} contains spaces."
            )

        if label_annotations is None:
            annotations = (_.name for _ in self.label_annotations)
        else:
            annotations = (
                _.name if hasattr(_, "storid") else _ for _ in label_annotations
            )
        entity = self.world.search(**{annotations.__next__(): label})
        for key in annotations:
            entity.extend(self.world.search(**{key: label}))
        if self._special_labels and label in self._special_labels:
            entity.append(self._special_labels[label])
        if namespace:
            return [_ for _ in entity if _.namespace.name == namespace]
        return entity

    def add_label_annotation(self, iri):
        """Adds label annotation used by get_by_label().

        May be provided either as an IRI or as its owlready2 representation.
        """
        label_annotation = iri if hasattr(iri, "storid") else self.world[iri]
        if not label_annotation:
            raise ValueError(f"IRI not in ontology: {iri}")
        if label_annotation not in self._label_annotations:
            self._label_annotations.append(label_annotation)

    def remove_label_annotation(self, iri):
        """Removes label annotation used by get_by_label().

        May be provided either as an IRI or as its owlready2 representation.
        """
        label_annotation = iri if hasattr(iri, "storid") else self.world[iri]
        if not label_annotation:
            raise ValueError(f"IRI not in ontology: {iri}")
        self._label_annotations.remove(label_annotation)

    def load(  # pylint: disable=too-many-arguments,arguments-renamed
        self,
        only_local=False,
        filename=None,
        format=None,  # pylint: disable=redefined-builtin
        reload=None,
        reload_if_newer=False,
        url_from_catalog=None,
        catalog_file="catalog-v001.xml",
        emmo_based=True,
        **kwargs,
    ):
        """Load the ontology.

        Parameters
        ----------
        only_local : bool
            Whether to only read local files.  This requires that you
            have appended the path to the ontology to owlready2.onto_path.
        filename : str
            Path to file to load the ontology from.  Defaults to `base_iri`
            provided to get_ontology().
        format : str
            Format of `filename`.  Default is inferred from `filename`
            extension.
        reload : bool
            Whether to reload the ontology if it is already loaded.
        reload_if_newer : bool
            Whether to reload the ontology if the source has changed since
            last time it was loaded.
        url_from_catalog : bool | None
            Whether to use catalog file to resolve the location of `base_iri`.
            If None, the catalog file is used if it exists in the same
            directory as `filename`.
        catalog_file : str
            Name of Protègè catalog file in the same folder as the
            ontology.  This option is used together with `only_local` and
            defaults to "catalog-v001.xml".
        emmo_based : bool
            Whether this is an EMMO-based ontology or not, default `True`.
        kwargs
            Additional keyword arguments are passed on to
            owlready2.Ontology.load().
        """
        # TODO: make sure that `only_local` argument is respected...

        if self.loaded:
            return self
        self._load(
            only_local=only_local,
            filename=filename,
            format=format,
            reload=reload,
            reload_if_newer=reload_if_newer,
            url_from_catalog=url_from_catalog,
            catalog_file=catalog_file,
            **kwargs,
        )

        # Enable optimised search by get_by_label()
        if self._special_labels is None and emmo_based:
            for iri in DEFAULT_LABEL_ANNOTATIONS:
                self.add_label_annotation(iri)
            top = self.world["http://www.w3.org/2002/07/owl#topObjectProperty"]
            self._special_labels = {
                "Thing": owlready2.Thing,
                "Nothing": owlready2.Nothing,
                "topObjectProperty": top,
                "owl:Thing": owlready2.Thing,
                "owl:Nothing": owlready2.Nothing,
                "owl:topObjectProperty": top,
            }

        return self

    def _load(  # pylint: disable=too-many-arguments,too-many-locals,too-many-branches,too-many-statements
        self,
        only_local=False,
        filename=None,
        format=None,  # pylint: disable=redefined-builtin
        reload=None,
        reload_if_newer=False,
        url_from_catalog=None,
        catalog_file="catalog-v001.xml",
        **kwargs,
    ):
        """Help function for load()."""
        web_protocol = "http://", "https://", "ftp://"

        url = filename if filename else self.base_iri.rstrip("/#")
        if url.startswith(web_protocol):
            baseurl = os.path.dirname(url)
            catalogurl = baseurl + "/" + catalog_file
        else:
            if url.startswith("file://"):
                url = url[7:]
            url = os.path.normpath(os.path.abspath(url))
            baseurl = os.path.dirname(url)
            catalogurl = os.path.join(baseurl, catalog_file)

        def getmtime(path):
            if os.path.exists(path):
                return os.path.getmtime(path)
            return 0.0

        # Resolve url from catalog file
        iris = {}
        dirs = set()
        if url_from_catalog or url_from_catalog is None:
            not_reload = not reload and (
                not reload_if_newer
                or getmtime(catalogurl)
                > self.world._cached_catalogs[catalogurl][0]
            )
            # get iris from catalog already in cached catalogs
            if catalogurl in self.world._cached_catalogs and not_reload:
                _, iris, dirs = self.world._cached_catalogs[catalogurl]
            # do not update cached_catalogs if url already in _iri_mappings
            # and reload not forced
            elif url in self.world._iri_mappings and not_reload:
                pass
            # update iris from current catalogurl
            else:
                try:
                    iris, dirs = read_catalog(
                        uri=catalogurl,
                        recursive=False,
                        return_paths=True,
                        catalog_file=catalog_file,
                    )
                except ReadCatalogError:
                    if url_from_catalog is not None:
                        raise
                    self.world._cached_catalogs[catalogurl] = (0.0, {}, set())
                else:
                    self.world._cached_catalogs[catalogurl] = (
                        getmtime(catalogurl),
                        iris,
                        dirs,
                    )
            self.world._iri_mappings.update(iris)
        resolved_url = self.world._iri_mappings.get(url, url)

        # Append paths from catalog file to onto_path
        for _ in sorted(dirs, reverse=True):
            if _ not in owlready2.onto_path:
                owlready2.onto_path.append(_)

        # Use catalog file to update IRIs of imported ontologies
        # in internal store and try to load again...
        if self.world._iri_mappings:
            for abbrev_iri in self.world._get_obj_triples_sp_o(
                self.storid, owlready2.owl_imports
            ):
                iri = self._unabbreviate(abbrev_iri)
                if iri in self.world._iri_mappings:
                    self._del_obj_triple_spo(
                        self.storid, owlready2.owl_imports, abbrev_iri
                    )
                    self._add_obj_triple_spo(
                        self.storid,
                        owlready2.owl_imports,
                        self._abbreviate(self.world._iri_mappings[iri]),
                    )

        # Load ontology
        try:
            self.loaded = False
            fmt = format if format else guess_format(resolved_url, fmap=FMAP)
            if fmt and fmt not in OWLREADY2_FORMATS:
                # Convert filename to rdfxml before passing it to owlready2
                graph = rdflib.Graph()
                graph.parse(resolved_url, format=fmt)
                with tempfile.NamedTemporaryFile() as handle:
                    graph.serialize(destination=handle, format="xml")
                    handle.seek(0)
                    return super().load(
                        only_local=True,
                        fileobj=handle,
                        reload=reload,
                        reload_if_newer=reload_if_newer,
                        format="rdfxml",
                        **kwargs,
                    )
            elif resolved_url.startswith(web_protocol):
                return super().load(
                    only_local=only_local,
                    reload=reload,
                    reload_if_newer=reload_if_newer,
                    **kwargs,
                )

            else:
                with open(resolved_url, "rb") as handle:
                    return super().load(
                        only_local=only_local,
                        fileobj=handle,
                        reload=reload,
                        reload_if_newer=reload_if_newer,
                        **kwargs,
                    )
        except owlready2.OwlReadyOntologyParsingError:
            # Owlready2 is not able to parse the ontology - most
            # likely because imported ontologies must be resolved
            # using the catalog file.

            # Reraise if we don't want to read from the catalog file
            if not url_from_catalog and url_from_catalog is not None:
                raise

            warnings.warn(
                "Recovering from Owlready2 parsing error... might be deprecated"
            )

            # Copy the ontology into a local folder and try again
            with tempfile.TemporaryDirectory() as handle:
                output = os.path.join(handle, os.path.basename(resolved_url))
                convert_imported(
                    input_ontology=resolved_url,
                    output_ontology=output,
                    input_format=fmt,
                    output_format="xml",
                    url_from_catalog=url_from_catalog,
                    catalog_file=catalog_file,
                )

                self.loaded = False
                with open(output, "rb") as handle:
                    return super().load(
                        only_local=True,
                        fileobj=handle,
                        reload=reload,
                        reload_if_newer=reload_if_newer,
                        format="rdfxml",
                        **kwargs,
                    )

    def save(
        self,
        filename=None,
        format=None,
        dir=".",
        mkdir=False,
        overwrite=False,
        recursive=False,
        squash=False,
        write_catalog_file=False,
        append_catalog=False,
        catalog_file="catalog-v001.xml",
    ):
        """Writes the ontology to file.

        Parameters
        ----------
        filename: None | str | Path
            Name of file to write to.  If None, it defaults to the name
            of the ontology with `format` as file extension.
        format: str
            Output format. The default is to infer it from `filename`.
        dir: str | Path
            If `filename` is a relative path, it is a relative path to `dir`.
        mkdir: bool
            Whether to create output directory if it does not exists.
        owerwrite: bool
            If true and `filename` exists, remove the existing file before
            saving.  The default is to append to an existing ontology.
        recursive: bool
            Whether to save imported ontologies recursively.  This is
            commonly combined with `filename=None`, `dir` and `mkdir`.
        squash: bool
            If true, rdflib will be used to save the current ontology
            together with all its sub-ontologies into `filename`.
            It make no sense to combine this with `recursive`.
        write_catalog_file: bool
            Whether to also write a catalog file to disk.
        append_catalog: bool
            Whether to append to an existing catalog file.
        catalog_file: str | Path
            Name of catalog file.  If not an absolute path, it is prepended
            to `dir`.
        """
        # pylint: disable=redefined-builtin,too-many-arguments
        # pylint: disable=too-many-statements,too-many-branches
        # pylint: disable=too-many-locals,arguments-renamed
        if not _validate_installed_version(
            package="rdflib", min_version="6.0.0"
        ) and format == FMAP.get("ttl", ""):
            from rdflib import (  # pylint: disable=import-outside-toplevel
                __version__ as __rdflib_version__,
            )

            warnings.warn(
                IncompatibleVersion(
                    "To correctly convert to Turtle format, rdflib must be "
                    "version 6.0.0 or greater, however, the detected rdflib "
                    "version used by your Python interpreter is "
                    f"{__rdflib_version__!r}. For more information see the "
                    "'Known issues' section of the README."
                )
            )

        revmap = {value: key for key, value in FMAP.items()}

        if filename is None:
            if format:
                fmt = revmap.get(format, format)
                filename = f"{self.name}.{fmt}"
            else:
                TypeError("`filename` and `format` cannot both be None.")
        filename = os.path.join(dir, filename)
        dir = Path(filename).resolve().parent

        if mkdir:
            outdir = Path(filename).parent.resolve()
            if not outdir.exists():
                outdir.mkdir(parents=True)

        if not format:
            format = guess_format(filename, fmap=FMAP)
        fmt = revmap.get(format, format)

        if overwrite and filename and os.path.exists(filename):
            os.remove(filename)

        EMMO = rdflib.Namespace(  # pylint:disable=invalid-name
            "http://emmo.info/emmo#"
        )

        if recursive:
            if squash:
                raise ValueError(
                    "`recursive` and `squash` should not both be true"
                )
            base = self.base_iri.rstrip("#/")
            for onto in self.imported_ontologies:
                obase = onto.base_iri.rstrip("#/")
                newdir = Path(dir) / os.path.relpath(obase, base)
                onto.save(
                    filename=None,
                    format=format,
                    dir=newdir.resolve(),
                    mkdir=mkdir,
                    overwrite=overwrite,
                    recursive=recursive,
                    squash=squash,
                    write_catalog_file=write_catalog_file,
                    append_catalog=append_catalog,
                    catalog_file=catalog_file,
                )

        if squash:
            from rdflib import (  # pylint:disable=import-outside-toplevel
                URIRef,
                RDF,
                OWL,
            )

            graph = self.world.as_rdflib_graph()
            graph.namespace_manager.bind("emmo", EMMO)

            # Remove anonymous namespace and imports
            graph.remove((URIRef("http://anonymous"), RDF.type, OWL.Ontology))
            imports = list(graph.triples((None, OWL.imports, None)))
            for triple in imports:
                graph.remove(triple)

            graph.serialize(destination=filename, format=format)
        elif format in OWLREADY2_FORMATS:
            super().save(file=filename, format=fmt)
        else:
<<<<<<< HEAD
            # The try-finally clause is needed for cleanup and because
            # we have to provide delete=False to NamedTemporaryFile
            # since Windows does not allow to reopen an already open
            # file.
            try:
                with tempfile.NamedTemporaryFile(
                    suffix=".owl", delete=False
                ) as handle:
                    tmpfile = handle.name
                super().save(tmpfile, format="rdfxml", **kwargs)
                graph = rdflib.Graph()
                graph.parse(tmpfile, format="xml")
                graph.serialize(destination=filename, format=format)
            finally:
                os.remove(tmpfile)
=======
            with tempfile.NamedTemporaryFile(suffix=".owl") as handle:
                tmpname = handle.name
            try:
                super().save(file=tmpname, format="rdfxml")
                graph = rdflib.Graph()
                graph.namespace_manager.bind("emmo", EMMO)
                graph.parse(tmpname, format="xml")
                graph.serialize(destination=filename, format=format)
            finally:
                os.remove(tmpname)

        if write_catalog_file:
            mappings = {}
            base = self.base_iri.rstrip("#/")

            def append(onto):
                obase = onto.base_iri.rstrip("#/")
                newdir = Path(dir) / os.path.relpath(obase, base)
                newpath = newdir.resolve() / f"{onto.name}.{fmt}"
                relpath = os.path.relpath(newpath, dir)
                mappings[onto.get_version(as_iri=True)] = str(relpath)
                for imported in onto.imported_ontologies:
                    append(imported)

            if recursive:
                append(self)
            write_catalog(
                mappings, output=catalog_file, dir=dir, append=append_catalog
            )
>>>>>>> b82e1fb9

    def get_imported_ontologies(self, recursive=False):
        """Return a list with imported ontologies.

        If `recursive` is `True`, ontologies imported by imported ontologies
        are also returned.
        """

        def rec_imported(onto):
            for ontology in onto.imported_ontologies:
                if ontology not in imported:
                    imported.add(ontology)
                    rec_imported(ontology)

        if recursive:
            imported = set()
            rec_imported(self)
            return list(imported)

        return self.imported_ontologies

    def get_entities(  # pylint: disable=too-many-arguments
        self,
        imported=True,
        classes=True,
        individuals=True,
        object_properties=True,
        data_properties=True,
        annotation_properties=True,
    ):
        """Return a generator over (optionally) all classes, individuals,
        object_properties, data_properties and annotation_properties.

        If `imported` is `True`, entities in imported ontologies will also
        be included.
        """
        generator = []
        if classes:
            generator.append(self.classes(imported))
        if individuals:
            generator.append(self.individuals(imported))
        if object_properties:
            generator.append(self.object_properties(imported))
        if data_properties:
            generator.append(self.data_properties(imported))
        if annotation_properties:
            generator.append(self.annotation_properties(imported))
        for entity in itertools.chain(*generator):
            yield entity

    def classes(self, imported=False):
        """Returns an generator over all classes.

        If `imported` is `True`, will imported classes are also returned.
        """
        if imported:
            return self.world.classes()
        return super().classes()

    def individuals(self, imported=False):
        """Returns an generator over all individuals.

        If `imported` is `True`, will imported individuals are also returned.
        """
        if imported:
            return self.world.individuals()
        return super().individuals()

    def object_properties(self, imported=False):
        """Returns an generator over all object properties.

        If `imported` is true, will imported object properties are also
        returned.
        """
        if imported:
            return self.world.object_properties()
        return super().object_properties()

    def data_properties(self, imported=False):
        """Returns an generator over all data properties.

        If `imported` is true, will imported data properties are also
        returned.
        """
        if imported:
            return self.world.data_properties()
        return super().data_properties()

    def annotation_properties(self, imported=False):
        """Returns a generator iterating over all annotation properties
        defined in the current ontology.

        If `imported` is true, annotation properties in imported ontologies
        will also be included.
        """
        if imported:
            return self.world.annotation_properties()
        return super().annotation_properties()

    def get_root_classes(self, imported=False):
        """Returns a list or root classes."""
        return [
            cls
            for cls in self.classes(imported=imported)
            if not cls.ancestors().difference(set([cls, owlready2.Thing]))
        ]

    def get_root_object_properties(self, imported=False):
        """Returns a list of root object properties."""
        props = set(self.object_properties(imported=imported))
        return [p for p in props if not props.intersection(p.is_a)]

    def get_root_data_properties(self, imported=False):
        """Returns a list of root object properties."""
        props = set(self.data_properties(imported=imported))
        return [p for p in props if not props.intersection(p.is_a)]

    def get_roots(self, imported=False):
        """Returns all class, object_property and data_property roots."""
        roots = self.get_root_classes(imported=imported)
        roots.extend(self.get_root_object_properties(imported=imported))
        roots.extend(self.get_root_data_properties(imported=imported))
        return roots

    def sync_python_names(self, annotations=("prefLabel", "label", "altLabel")):
        """Update the `python_name` attribute of all properties.

        The python_name attribute will be set to the first non-empty
        annotation in the sequence of annotations in `annotations` for
        the property.
        """

        def update(gen):
            for prop in gen:
                for annotation in annotations:
                    if hasattr(prop, annotation) and getattr(prop, annotation):
                        prop.python_name = getattr(prop, annotation).first()
                        break

        update(
            self.get_entities(
                classes=False,
                individuals=False,
                object_properties=False,
                data_properties=False,
            )
        )
        update(
            self.get_entities(
                classes=False, individuals=False, annotation_properties=False
            )
        )

    def rename_entities(
        self,
        annotations=("prefLabel", "label", "altLabel"),
    ):
        """Set `name` of all entities to the first non-empty annotation in
        `annotations`.

        Warning, this method changes all IRIs in the ontology.  However,
        it may be useful to make the ontology more readable and to work
        with it together with a triple store.
        """
        for entity in self.get_entities():
            for annotation in annotations:
                if hasattr(entity, annotation):
                    name = getattr(entity, annotation).first()
                    if name:
                        entity.name = name
                        break

    def sync_reasoner(
        self, reasoner="FaCT++", include_imported=False, **kwargs
    ):
        """Update current ontology by running the given reasoner.

        Supported values for `reasoner` are 'Pellet', 'HermiT' and 'FaCT++'.

        If `include_imported` is true, the reasoner will also reason
        over imported ontologies.  Note that this may be **very** slow
        with Pellet and HermiT.

        Keyword arguments are passed to the underlying owlready2 function.
        """
        if reasoner == "FaCT++":
            sync = sync_reasoner_factpp
        elif reasoner == "Pellet":
            sync = owlready2.sync_reasoner_pellet
        elif reasoner == "HermiT":
            sync = owlready2.sync_reasoner_hermit
        else:
            raise ValueError(
                f"unknown reasoner {reasoner!r}. Supported reasoners "
                'are "Pellet", "HermiT" and "FaCT++".'
            )

        # For some reason we must visit all entities once before running
        # the reasoner...
        list(self.get_entities())

        with self:
            if include_imported:
                sync(self.world, **kwargs)
            else:
                sync(self, **kwargs)

    def sync_attributes(  # pylint: disable=too-many-branches
        self,
        name_policy=None,
        name_prefix="",
        class_docstring="comment",
        sync_imported=False,
    ):
        """This method is intended to be called after you have added new
        classes (typically via Python) to make sure that attributes like
        `label` and `comments` are defined.

        If a class, object property, data property or annotation
        property in the current ontology has no label, the name of
        the corresponding Python class will be assigned as label.

        If a class, object property, data property or annotation
        property has no comment, it will be assigned the docstring of
        the corresponding Python class.

        `name_policy` specify wether and how the names in the ontology
        should be updated.  Valid values are:
          None          not changed
          "uuid"        `name_prefix` followed by a global unique id (UUID).
          "sequential"  `name_prefix` followed a sequantial number.
        EMMO conventions imply ``name_policy=='uuid'``.

        If `sync_imported` is true, all imported ontologies are also
        updated.

        The `class_docstring` argument specifies the annotation that
        class docstrings are mapped to.  Defaults to "comment".
        """
        for cls in itertools.chain(
            self.classes(),
            self.object_properties(),
            self.data_properties(),
            self.annotation_properties(),
        ):
            if not hasattr(cls, "prefLabel"):
                # no prefLabel - create new annotation property..
                with self:

                    # pylint: disable=invalid-name,missing-class-docstring
                    # pylint: disable=unused-variable
                    class prefLabel(owlready2.label):
                        pass

                cls.prefLabel = [locstr(cls.__name__, lang="en")]
            elif not cls.prefLabel:
                cls.prefLabel.append(locstr(cls.__name__, lang="en"))
            if class_docstring and hasattr(cls, "__doc__") and cls.__doc__:
                getattr(cls, class_docstring).append(
                    locstr(inspect.cleandoc(cls.__doc__), lang="en")
                )

        for ind in self.individuals():
            if not hasattr(ind, "prefLabel"):
                # no prefLabel - create new annotation property..
                with self:
                    # pylint: disable=invalid-name,missing-class-docstring
                    # pylint: disable=function-redefined
                    class prefLabel(owlready2.label):
                        iri = "http://www.w3.org/2004/02/skos/core#prefLabel"

                ind.prefLabel = [locstr(ind.name, lang="en")]
            elif not ind.prefLabel:
                ind.prefLabel.append(locstr(ind.name, lang="en"))

        chain = itertools.chain(
            self.classes(),
            self.individuals(),
            self.object_properties(),
            self.data_properties(),
            self.annotation_properties(),
        )
        if name_policy == "uuid":
            for obj in chain:
                obj.name = name_prefix + str(
                    uuid.uuid5(uuid.NAMESPACE_DNS, obj.name)
                )
        elif name_policy == "sequential":
            for obj in chain:
                counter = 0
                while f"{self.base_iri}{name_prefix}{counter}" in self:
                    counter += 1
                obj.name = name_prefix + str(counter)
        elif name_policy is not None:
            raise TypeError(f"invalid name_policy: {name_policy!r}")

        if sync_imported:
            for onto in self.imported_ontologies:
                onto.sync_attributes()

    def get_relations(self):
        """Returns a generator for all relations."""
        warnings.warn(
            "Ontology.get_relations() is deprecated. Use "
            "onto.object_properties() instead.",
            DeprecationWarning,
        )
        return self.object_properties()

    def get_annotations(self, entity):
        """Returns a dict with annotations for `entity`.  Entity may be given
        either as a ThingClass object or as a label."""
        warnings.warn(
            "Ontology.get_annotations(entity) is deprecated. Use "
            "entity.get_annotations() instead.",
            DeprecationWarning,
        )

        if isinstance(entity, str):
            entity = self.get_by_label(entity)
        res = {"comment": getattr(entity, "comment", "")}
        for annotation in self.annotation_properties():
            res[annotation.label.first()] = [
                obj.strip('"')
                for _, _, obj in self.get_triples(
                    entity.storid, annotation.storid, None
                )
            ]
        return res

    def get_branch(  # pylint: disable=too-many-arguments
        self,
        root,
        leafs=(),
        include_leafs=True,
        strict_leafs=False,
        exclude=None,
        sort=False,
    ):
        """Returns a set with all direct and indirect subclasses of `root`.
        Any subclass found in the sequence `leafs` will be included in
        the returned list, but its subclasses will not.  The elements
        of `leafs` may be ThingClass objects or labels.

        Subclasses of any subclass found in the sequence `leafs` will
        be excluded from the returned list, where the elements of `leafs`
        may be ThingClass objects or labels.

        If `include_leafs` is true, the leafs are included in the returned
        list, otherwise they are not.

        If `strict_leafs` is true, any descendant of a leaf will be excluded
        in the returned set.

        If given, `exclude` may be a sequence of classes, including
        their subclasses, to exclude from the output.

        If `sort` is True, a list sorted according to depth and label
        will be returned instead of a set.
        """

        def _branch(root, leafs):
            if root not in leafs:
                branch = {
                    root,
                }
                for cls in root.subclasses():
                    # Defining a branch is actually quite tricky.  Consider
                    # the case:
                    #
                    #      L isA R
                    #      A isA L
                    #      A isA R
                    #
                    # where R is the root, L is a leaf and A is a direct
                    # child of both.  Logically, since A is a child of the
                    # leaf we want to skip A.  But a strait forward imple-
                    # mentation will see that A is a child of the root and
                    # include it.  Requireing that the R should be a strict
                    # parent of A solves this.
                    if root in cls.get_parents(strict=True):
                        branch.update(_branch(cls, leafs))
            else:
                branch = (
                    {
                        root,
                    }
                    if include_leafs
                    else set()
                )
            return branch

        if isinstance(root, str):
            root = self.get_by_label(root)

        leafs = set(
            self.get_by_label(leaf) if isinstance(leaf, str) else leaf
            for leaf in leafs
        )
        leafs.discard(root)

        if exclude:
            exclude = set(
                self.get_by_label(e) if isinstance(e, str) else e
                for e in exclude
            )
            leafs.update(exclude)

        branch = _branch(root, leafs)

        # Exclude all descendants of any leaf
        if strict_leafs:
            descendants = root.descendants()
            for leaf in leafs:
                if leaf in descendants:
                    branch.difference_update(
                        leaf.descendants(include_self=False)
                    )

        if exclude:
            branch.difference_update(exclude)

        # Sort according to depth, then by label
        if sort:
            branch = sorted(
                sorted(branch, key=asstring),
                key=lambda x: len(x.mro()),
            )

        return branch

    def is_individual(self, entity):
        """Returns true if entity is an individual."""
        if isinstance(entity, str):
            entity = self.get_by_label(entity)
        return isinstance(entity, owlready2.Thing)

    # FIXME - deprecate this method as soon the ThingClass property
    #         `defined_class` works correct in Owlready2
    def is_defined(self, entity):
        """Returns true if the entity is a defined class."""
        if isinstance(entity, str):
            entity = self.get_by_label(entity)
        return hasattr(entity, "equivalent_to") and bool(entity.equivalent_to)

    def get_version(self, as_iri=False) -> str:
        """Returns the version number of the ontology as inferred from the
        owl:versionIRI tag or, if owl:versionIRI is not found, from
        owl:versionINFO.

        If `as_iri` is True, the full versionIRI is returned.
        """
        version_iri_storid = self.world._abbreviate(
            "http://www.w3.org/2002/07/owl#versionIRI"
        )
        tokens = self.get_triples(s=self.storid, p=version_iri_storid)
        if (not tokens) and (as_iri is True):
            raise TypeError(
                "No owl:versionIRI "
                f"in Ontology {self.base_iri!r}. "
                "Search for owl:versionInfo with as_iri=False"
            )
        if tokens:
            _, _, obj = tokens[0]
            version_iri = self.world._unabbreviate(obj)
            if as_iri:
                return version_iri
            return infer_version(self.base_iri, version_iri)

        version_info_storid = self.world._abbreviate(
            "http://www.w3.org/2002/07/owl#versionInfo"
        )
        tokens = self.get_triples(s=self.storid, p=version_info_storid)
        if not tokens:
            raise TypeError(
                "No versionIRI or versionInfo " f"in Ontology {self.base_iri!r}"
            )
        _, _, version_info = tokens[0]
        return version_info.strip('"').strip("'")

    def set_version(self, version=None, version_iri=None):
        """Assign version to ontology by asigning owl:versionIRI.

        If `version` but not `version_iri` is provided, the version
        IRI will be the combination of `base_iri` and `version`.
        """
        _version_iri = "http://www.w3.org/2002/07/owl#versionIRI"
        version_iri_storid = self.world._abbreviate(_version_iri)
        if self._has_obj_triple_spo(  # pylint: disable=unexpected-keyword-arg
            # For some reason _has_obj_triples_spo exists in both
            # owlready2.namespace.Namespace (with arguments subject/predicate)
            # and in owlready2.triplelite._GraphManager (with arguments s/p)
            # owlready2.Ontology inherits from Namespace directly
            # and pylint checks that.
            # It actually accesses the one in triplelite.
            # subject=self.storid, predicate=version_iri_storid
            s=self.storid,
            p=version_iri_storid,
        ):
            self._del_obj_triple_spo(s=self.storid, p=version_iri_storid)

        if not version_iri:
            if not version:
                raise TypeError(
                    "Either `version` or `version_iri` must be provided"
                )
            head, tail = self.base_iri.rstrip("#/").rsplit("/", 1)
            version_iri = "/".join([head, version, tail])

        self._add_obj_triple_spo(
            s=self.storid,
            p=self.world._abbreviate(_version_iri),
            o=self.world._abbreviate(version_iri),
        )

    def get_graph(self, **kwargs):
        """Returns a new graph object.  See  emmo.graph.OntoGraph.

        Note that this method requires the Python graphviz package.
        """
        # pylint: disable=import-outside-toplevel,cyclic-import
        from ontopy.graph import OntoGraph as NewOntoGraph

        return NewOntoGraph(self, **kwargs)

    @staticmethod
    def common_ancestors(cls1, cls2):
        """Return a list of common ancestors for `cls1` and `cls2`."""
        return set(cls1.ancestors()).intersection(cls2.ancestors())

    def number_of_generations(self, descendant, ancestor):
        """Return shortest distance from ancestor to descendant"""
        if ancestor not in descendant.ancestors():
            raise ValueError("Descendant is not a descendant of ancestor")
        return self._number_of_generations(descendant, ancestor, 0)

    def _number_of_generations(self, descendant, ancestor, counter):
        """Recursive help function to number_of_generations(), return
        distance between a ancestor-descendant pair (counter+1)."""
        if descendant.name == ancestor.name:
            return counter
        try:
            return min(
                self._number_of_generations(parent, ancestor, counter + 1)
                for parent in descendant.get_parents()
                if ancestor in parent.ancestors()
            )
        except ValueError:
            return counter

    def closest_common_ancestors(self, cls1, cls2):
        """Returns a list with closest_common_ancestor for cls1 and cls2"""
        distances = {}
        for ancestor in self.common_ancestors(cls1, cls2):
            distances[ancestor] = self.number_of_generations(
                cls1, ancestor
            ) + self.number_of_generations(cls2, ancestor)
        return [
            ancestor
            for ancestor, distance in distances.items()
            if distance == min(distances.values())
        ]

    @staticmethod
    def closest_common_ancestor(*classes):
        """Returns closest_common_ancestor for the given classes."""
        mros = [cls.mro() for cls in classes]
        track = defaultdict(int)
        while mros:
            for mro in mros:
                cur = mro.pop(0)
                track[cur] += 1
                if track[cur] == len(classes):
                    return cur
                if len(mro) == 0:
                    mros.remove(mro)
        raise Exception("A closest common ancestor should always exist !")

    def get_ancestors(self, classes, include="all", strict=True):
        """Return ancestors of all classes in `classes`.
        classes to be provided as list

        The values of `include` may be:
          - None: ignore this argument
          - "all": Include all ancestors.
          - "closest": Include all ancestors up to the closest common
            ancestor of all classes.
          - int: Include this number of ancestor levels.  Here `include`
            may be an integer or a string that can be converted to int.
        """
        ancestors = set()
        if not classes:
            return ancestors

        def addancestors(entity, counter, subject):
            if counter > 0:
                for parent in entity.get_parents(strict=True):
                    subject.add(parent)
                    addancestors(parent, counter - 1, subject)

        if isinstance(include, str) and include.isdigit():
            include = int(include)

        if include == "all":
            ancestors.update(*(_.ancestors() for _ in classes))
        elif include == "closest":
            closest = self.closest_common_ancestor(*classes)
            for cls in classes:
                ancestors.update(
                    _ for _ in cls.ancestors() if closest in _.ancestors()
                )
        elif isinstance(include, int):
            for entity in classes:
                addancestors(entity, int(include), ancestors)
        elif include not in (None, "None", "none", ""):
            raise ValueError('include must be "all", "closest" or None')

        if strict:
            return ancestors.difference(classes)
        return ancestors

    def get_descendants(
        self,
        classes: "Union[List, ThingClass]",
        common: bool = False,
        generations: int = None,
    ) -> set:
        """Return descendants/subclasses of all classes in `classes`.
        Args:
            classes: to be provided as list.
            common: whether to only return descendants common to all classes.
            generations: Include this number of generations, default is all.
        Returns:
            A set of descendants for given number of generations.
            If 'common'=True, the common descendants are returned
            within the specified number of generations.
            'generations' defaults to all.
        """

        if not isinstance(classes, Sequence):
            classes = [classes]

        descendants = {name: [] for name in classes}

        def _children_recursively(num, newentity, parent, descendants):
            """Helper function to get all children up to generation."""
            for child in self.get_children_of(newentity):
                descendants[parent].append(child)
                if num < generations:
                    _children_recursively(num + 1, child, parent, descendants)

        if generations == 0:
            return set()

        if not generations:
            for entity in classes:
                descendants[entity] = entity.descendants()
                # only include proper descendants
                descendants[entity].remove(entity)
        else:
            for entity in classes:
                _children_recursively(1, entity, entity, descendants)

        results = descendants.values()
        if common is True:
            return set.intersection(*map(set, results))
        return set(flatten(results))

    def get_wu_palmer_measure(self, cls1, cls2):
        """Return Wu-Palmer measure for semantic similarity.

        Returns Wu-Palmer measure for semantic similarity between
        two concepts.
        Wu, Palmer; ACL 94: Proceedings of the 32nd annual meeting on
        Association for Computational Linguistics, June 1994.
        """
        cca = self.closest_common_ancestor(cls1, cls2)
        ccadepth = self.number_of_generations(cca, self.Thing)
        generations1 = self.number_of_generations(cls1, cca)
        generations2 = self.number_of_generations(cls2, cca)
        return 2 * ccadepth / (generations1 + generations2 + 2 * ccadepth)

    def new_entity(
        self, name: str, parent: Union[ThingClass, Iterable]
    ) -> ThingClass:
        """Create and return new entity

        Makes a new entity in the ontology with given parent(s).
        Return the new entity.

        Throws exception if name consists of more than one word.
        """
        if len(name.split(" ")) > 1:
            raise LabelDefinitionError(
                f"Error in label name definition '{name}': "
                f"Label consists of more than one word."
            )
        parents = tuple(parent) if isinstance(parent, Iterable) else (parent,)
        for thing in parents:
            if not isinstance(thing, owlready2.ThingClass):
                raise ThingClassDefinitionError(
                    f"Error in parent definition: "
                    f"'{thing}' is not an owlready2.ThingClass."
                )

        with self:
            entity = types.new_class(name, parents)
        return entity


class BlankNode:
    """Represents a blank node.

    A blank node is a node that is not a literal and has no IRI.
    Resources represented by blank nodes are also called anonumous resources.
    Only the subject or object in an RDF triple can be a blank node.
    """

    def __init__(self, onto: Union[World, Ontology], storid: int):
        """Initiate a blank node.

        Args:
            onto: Ontology or World instance.
            storid: The storage id of the blank node.
        """
        if storid >= 0:
            raise ValueError(
                f"A BlankNode is supposed to have a negative storid: {storid}"
            )
        self.onto = onto
        self.storid = storid

    def __repr__(self):
        return repr(f"_:b{-self.storid}")

    def __hash__(self):
        return hash((self.onto, self.storid))

    def __eq__(self, other):
        """For now blank nodes always compare true against each other."""
        return isinstance(other, BlankNode)


def flatten(items):
    """Yield items from any nested iterable."""
    for item in items:
        if isinstance(item, Iterable) and not isinstance(item, (str, bytes)):
            for sub_item in flatten(item):
                yield sub_item
        else:
            yield item<|MERGE_RESOLUTION|>--- conflicted
+++ resolved
@@ -744,7 +744,6 @@
         elif format in OWLREADY2_FORMATS:
             super().save(file=filename, format=fmt)
         else:
-<<<<<<< HEAD
             # The try-finally clause is needed for cleanup and because
             # we have to provide delete=False to NamedTemporaryFile
             # since Windows does not allow to reopen an already open
@@ -760,17 +759,6 @@
                 graph.serialize(destination=filename, format=format)
             finally:
                 os.remove(tmpfile)
-=======
-            with tempfile.NamedTemporaryFile(suffix=".owl") as handle:
-                tmpname = handle.name
-            try:
-                super().save(file=tmpname, format="rdfxml")
-                graph = rdflib.Graph()
-                graph.namespace_manager.bind("emmo", EMMO)
-                graph.parse(tmpname, format="xml")
-                graph.serialize(destination=filename, format=format)
-            finally:
-                os.remove(tmpname)
 
         if write_catalog_file:
             mappings = {}
@@ -790,7 +778,6 @@
             write_catalog(
                 mappings, output=catalog_file, dir=dir, append=append_catalog
             )
->>>>>>> b82e1fb9
 
     def get_imported_ontologies(self, recursive=False):
         """Return a list with imported ontologies.
