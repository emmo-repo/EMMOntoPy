--- conflicted
+++ resolved
@@ -646,7 +646,6 @@
             revmap = {value: key for key, value in FMAP.items()}
             super().save(file=filename, format=revmap[format], **kwargs)
         else:
-<<<<<<< HEAD
             # The try-finally clause is needed for cleanup and because
             # we have to provide delete=False to NamedTemporaryFile
             # since Windows does not allow to reopen an already open
@@ -662,14 +661,7 @@
                 graph.serialize(destination=filename, format=format)
             finally:
                 os.remove(tmpfile)
-=======
-            with tempfile.NamedTemporaryFile(suffix=".owl") as handle:
-                tmpname = handle.name
-            super().save(file=tmpname, format="rdfxml", **kwargs)
-            graph = rdflib.Graph()
-            graph.parse(tmpname, format="xml")
-            graph.serialize(destination=filename, format=format)
->>>>>>> 6b28a8b6
+    
 
     def get_imported_ontologies(self, recursive=False):
         """Return a list with imported ontologies.
