--- conflicted
+++ resolved
@@ -1114,9 +1114,6 @@
                 super().save(tmpfile, format="ntriples")
                 graph = rdflib.Graph()
                 graph.parse(tmpfile, format="ntriples")
-<<<<<<< HEAD
-                graph.serialize(destination=file, format=format)
-=======
                 graph.namespace_manager.bind(
                     "", rdflib.Namespace(self.base_iri)
                 )
@@ -1132,7 +1129,6 @@
                         graph.remove((s, p, o))
                         graph.add((rdflib.URIRef(self.iri), p, o))
                 graph.serialize(destination=filename, format=format)
->>>>>>> b05611c5
             finally:
                 os.remove(tmpfile)
 
