"""Some generic utility functions.
"""
# pylint: disable=protected-access
import os
import sys
import re
import datetime
import tempfile
from pathlib import Path
from typing import TYPE_CHECKING
import urllib.request
import urllib.parse
import warnings
import defusedxml.ElementTree as ET

from rdflib import Graph, URIRef
from rdflib.util import guess_format
from rdflib.plugin import PluginException

import owlready2


if TYPE_CHECKING:
    from packaging.version import Version, LegacyVersion
    from typing import Optional, Union


# Format mappings: file extension -> rdflib format name
FMAP = {
    "": "turtle",
    "ttl": "turtle",
    "n3": "ntriples",
    "nt": "ntriples",
    "owl": "xml",
    "rdfxml": "xml",
}

# Format extension supported by owlready2
OWLREADY2_FORMATS = "rdfxml", "owl", "xml", "ntriples"


class EMMOntoPyException(Exception):
    """A BaseException class for EMMOntoPy"""


class EMMOntoPyWarning(Warning):
    """A BaseWarning class for EMMOntoPy"""


class IncompatibleVersion(EMMOntoPyWarning):
    """An installed dependency version may be incompatible with a functionality
    of this package - or rather an outcome of a functionality.
    This is not critical, hence this is only a warning."""


class UnknownVersion(EMMOntoPyException):
    """Cannot retrieve version from a package."""


class NoSuchLabelError(LookupError, AttributeError, EMMOntoPyException):
    """Error raised when a label cannot be found."""


class LabelDefinitionError(EMMOntoPyException):
    """Error in label definition."""


class ThingClassDefinitionError(EMMOntoPyException):
    """Error in ThingClass definition."""


def isinteractive():
    """Returns true if we are running from an interactive interpreater,
    false otherwise."""
    return bool(
        hasattr(__builtins__, "__IPYTHON__")
        or sys.flags.interactive
        or hasattr(sys, "ps1")
    )


def get_label(entity):
    """Returns the label of an entity."""
    if hasattr(entity, "prefLabel") and entity.prefLabel:
        return entity.prefLabel.first()
    if hasattr(entity, "label") and entity.label:
        return entity.label.first()
    if hasattr(entity, "__name__"):
        return entity.__name__
    if hasattr(entity, "name"):
        return str(entity.name)
    if isinstance(entity, str):
        return entity
    return repr(entity)


<<<<<<< HEAD
def getiriname(iri):
    """Return name part of an IRI.

    The name part is what follows after the last slash or hash.
    """
    res = urllib.parse.urlparse(iri)
    return res.fragment if res.fragment else res.path.rsplit("/", 1)[-1]


def asstring(  # pylint: disable=too-many-return-statements,too-many-branches,too-many-statements
    expr,
    link="{ref}",
    recursion_depth=0,
    exclude_object=False,
    ontology=None,
=======
def asstring(  # pylint: disable=too-many-return-statements,too-many-branches,too-many-statements
    expr, link="{name}", recursion_depth=0, exclude_object=False
>>>>>>> f10cb237
):
    """Returns a string representation of `expr`.

    Arguments:
        expr: The entity, restriction or a logical expression or these
            to represent.
        link: A template for links.  May contain the following variables:
            - {iri}: The full IRI of the concept.
            - {name}: Name-part of IRI.
            - {ref}: "#{name}" if the concept is in the ontology, else "{iri}".
            - {label}: The label of the concept.
            - {lowerlabel}: The label of the concept in lower case and with
              spaces replaced with hyphens.
        recursion_depth: Recursion depth. Only intended for internal use.
        exclude_object: If true, the object will be excluded in restrictions.
        ontology: Ontology object.

    Returns:
        String representation of `expr`.
    """
    if ontology is None:
        ontology = expr.ontology

    def fmt(entity):
        """Returns the formatted label of an entity."""
<<<<<<< HEAD
        if isinstance(entity, str):
            ent = ontology.world[entity]
            if ent or entity in ontology:
                entity = ent if ent else ontology.get_by_label(entity)
                iri = entity.iri
                label = get_label(entity)
                name = getiriname(entity.iri)
                ref = "#" + name
            elif re.match(r"^[a-z]+://", entity):
                ref = iri = entity
                label = name = getiriname(entity)
            else:
                raise ValueError(f"not an IRI or in ontology: {entity}")
        else:
            iri = entity.iri
            label = get_label(entity)
            name = getiriname(entity.iri)
            ref = "#" + name
        return link.format(
            name=name,
            ref=ref,
            iri=iri,
            label=label,
            lowerlabel=label.lower().replace(" ", "-"),
        )
=======
        name = None
        for attr in ("prefLabel", "label", "__name__", "name"):
            if hasattr(entity, attr) and getattr(entity, attr):
                name = getattr(entity, attr)
                if not isinstance(name, str) and hasattr(name, "__getitem__"):
                    name = name[0]
                break
        if not name:
            if entity.startswith("http://") or entity.startswith("https://"):
                name = entity
            else:
                name = str(entity).replace(".", ":")
        url = name if re.match(r"^[a-z]+://", name) else "#" + name
        return link.format(name=name, url=url, lowerurl=url.lower())
>>>>>>> f10cb237

    if isinstance(expr, str):
        # return link.format(name=expr)
        return fmt(expr)
    if isinstance(expr, owlready2.Restriction):
        rlabel = owlready2.class_construct._restriction_type_2_label[expr.type]

        if isinstance(
            expr.property,
            (owlready2.ObjectPropertyClass, owlready2.DataPropertyClass),
        ):
            res = fmt(expr.property)
        elif isinstance(expr.property, owlready2.Inverse):
            string = asstring(
                expr.property.property,
                link,
                recursion_depth + 1,
                ontology=ontology,
            )
            res = f"Inverse({string})"
        else:
            print(
                f"*** WARNING: unknown restriction property: {expr.property!r}"
            )
            res = fmt(expr.property)

        if not rlabel:
            pass
        elif expr.type in (owlready2.MIN, owlready2.MAX, owlready2.EXACTLY):
            res += f" {rlabel} {expr.cardinality}"
        elif expr.type in (
            owlready2.SOME,
            owlready2.ONLY,
            owlready2.VALUE,
            owlready2.HAS_SELF,
        ):
            res += f" {rlabel}"
        else:
            print("*** WARNING: unknown relation", expr, rlabel)
            res += f" {rlabel}"

        if not exclude_object:
            string = asstring(
                expr.value, link, recursion_depth + 1, ontology=ontology
            )
            res += (
                f" {string!r}" if isinstance(expr.value, str) else f" {string}"
            )
        return res
    if isinstance(expr, owlready2.Or):
        res = " or ".join(
            [
                asstring(c, link, recursion_depth + 1, ontology=ontology)
                for c in expr.Classes
            ]
        )
        return res if recursion_depth == 0 else f"({res})"
    if isinstance(expr, owlready2.And):
        res = " and ".join(
            [
                asstring(c, link, recursion_depth + 1, ontology=ontology)
                for c in expr.Classes
            ]
        )
        return res if recursion_depth == 0 else f"({res})"
    if isinstance(expr, owlready2.Not):
        string = asstring(
            expr.Class, link, recursion_depth + 1, ontology=ontology
        )
        return f"not {string}"
    if isinstance(expr, owlready2.ThingClass):
        return fmt(expr)
    if isinstance(expr, owlready2.PropertyClass):
        return fmt(expr)
    if isinstance(expr, owlready2.Thing):  # instance (individual)
        return fmt(expr)
    if isinstance(expr, owlready2.class_construct.Inverse):
        return f"inverse({fmt(expr.property)})"
    if isinstance(expr, owlready2.disjoint.AllDisjoint):
        return fmt(expr)
    if isinstance(expr, (bool, int, float)):
        return repr(expr)
    # Check for subclasses
    if issubclass(expr, (bool, int, float, str)):
        return fmt(expr.__class__.__name__)
    if issubclass(expr, datetime.date):
        return "date"
    if issubclass(expr, datetime.time):
        return "datetime"
    if issubclass(expr, datetime.datetime):
        return "datetime"

    raise RuntimeError(f"Unknown expression: {expr!r} (type: {type(expr)!r})")


def camelsplit(string):
    """Splits CamelCase string before upper case letters (except
    if there is a sequence of upper case letters)."""
    if len(string) < 2:
        return string
    result = []
    prev_lower = False
    prev_isspace = True
    char = string[0]
    for next_char in string[1:]:
        if (not prev_isspace and char.isupper() and next_char.islower()) or (
            prev_lower and char.isupper()
        ):
            result.append(" ")
        result.append(char)
        prev_lower = char.islower()
        prev_isspace = char.isspace()
        char = next_char
    result.append(char)
    return "".join(result)


class ReadCatalogError(IOError):
    """Error reading catalog file."""


def read_catalog(  # pylint: disable=too-many-locals,too-many-statements,too-many-arguments
    uri,
    catalog_file="catalog-v001.xml",
    baseuri=None,
    recursive=False,
    return_paths=False,
    visited_iris=None,
    visited_paths=None,
):
    """Reads a Protègè catalog file and returns as a dict.

    The returned dict maps the ontology IRI (name) to its actual
    location (URI).  The location can be either an absolute file path
    or a HTTP, HTTPS or FTP web location.

    `uri` is a string locating the catalog file. It may be a http or
    https web location or a file path.

    The `catalog_file` argument spesifies the catalog file name and is
    used if `path` is used when `recursive` is true or when `path` is a
    directory.

    If `baseuri` is not None, it will be used as the base URI for the
    mapped locations.  Otherwise it defaults to `uri` with its final
    component omitted.

    If `recursive` is true, catalog files in sub-folders are also read.

    If `return_paths` is true, a set of directory paths to source
    files is returned in addition to the default dict.

    The `visited_uris` and `visited_paths` arguments are only intended for
    internal use to avoid infinite recursions.

    A ReadCatalogError is raised if the catalog file cannot be found.
    """
    # Protocols supported by urllib.request
    web_protocols = "http://", "https://", "ftp://"
    uri = str(uri)  # in case uri is a pathlib.Path object
    iris = visited_iris if visited_iris else {}
    dirs = visited_paths if visited_paths else set()
    if uri in iris:
        return (iris, dirs) if return_paths else iris

    if uri.startswith(web_protocols):
        # Call read_catalog() recursively to ensure that the temporary
        # file is properly cleaned up
        with tempfile.TemporaryDirectory() as tmpdir:
            destfile = os.path.join(tmpdir, catalog_file)
            uris = {  # maps uri to base
                uri: (baseuri if baseuri else os.path.dirname(uri)),
                f'{uri.rstrip("/")}/{catalog_file}': (
                    baseuri if baseuri else uri.rstrip("/")
                ),
                f"{os.path.dirname(uri)}/{catalog_file}": (
                    os.path.dirname(uri)
                ),
            }
            for url, base in uris.items():
                try:
                    # The URL can only contain the schemes from `web_protocols`.
                    _, msg = urllib.request.urlretrieve(url, destfile)  # nosec
                except urllib.request.URLError:
                    continue
                else:
                    if "Content-Length" not in msg:
                        continue

                    return read_catalog(
                        destfile,
                        catalog_file=catalog_file,
                        baseuri=baseuri if baseuri else base,
                        recursive=recursive,
                        return_paths=return_paths,
                        visited_iris=iris,
                        visited_paths=dirs,
                    )
            raise ReadCatalogError(
                "Cannot download catalog from URLs: " + ", ".join(uris)
            )
    elif uri.startswith("file://"):
        path = uri[7:]
    else:
        path = uri

    if os.path.isdir(path):
        dirname = os.path.abspath(path)
        filepath = os.path.join(dirname, catalog_file)
    else:
        catalog_file = os.path.basename(path)
        filepath = os.path.abspath(path)
        dirname = os.path.dirname(filepath)

    def gettag(entity):
        return entity.tag.rsplit("}", 1)[-1]

    def load_catalog(filepath):
        if not os.path.exists(filepath):
            raise ReadCatalogError("No such catalog file: " + filepath)
        dirname = os.path.normpath(os.path.dirname(filepath))
        dirs.add(baseuri if baseuri else dirname)
        xml = ET.parse(filepath)
        root = xml.getroot()
        if gettag(root) != "catalog":
            raise ReadCatalogError(
                f"expected root tag of catalog file {filepath!r} to be "
                '"catalog"'
            )
        for child in root:
            if gettag(child) == "uri":
                load_uri(child, dirname)
            elif gettag(child) == "group":
                for uri in child:
                    load_uri(uri, dirname)

    def load_uri(uri, dirname):
        if gettag(uri) != "uri":
            raise ValueError(f"{gettag(uri)!r} should be 'uri'.")
        uri_as_str = uri.attrib["uri"]
        if uri_as_str.startswith(web_protocols):
            url = uri_as_str
        else:
            uri_as_str = os.path.normpath(uri_as_str)
            if baseuri and baseuri.startswith(web_protocols):
                url = f"{baseuri}/{uri_as_str}"
            else:
                url = os.path.join(baseuri if baseuri else dirname, uri_as_str)

        iris.setdefault(uri.attrib["name"], url)
        if recursive:
            directory = os.path.dirname(url)
            if directory not in dirs:
                catalog = os.path.join(directory, catalog_file)
                if catalog.startswith(web_protocols):
                    iris_, dirs_ = read_catalog(
                        catalog,
                        catalog_file=catalog_file,
                        baseuri=None,
                        recursive=recursive,
                        return_paths=True,
                        visited_iris=iris,
                        visited_paths=dirs,
                    )
                    iris.update(iris_)
                    dirs.update(dirs_)
                else:
                    load_catalog(catalog)

    load_catalog(filepath)
    if return_paths:
        return iris, dirs
    return iris


def write_catalog(
    mappings: dict,
    output: "Union[str, Path]" = "catalog-v001.xml",
    directory: "Union[str, Path]" = ".",
    relative_paths: bool = True,
    append: bool = False,
):  # pylint: disable=redefined-builtin
    """Write catalog file do disk.

    Args:
        mappings: dict mapping ontology IRIs (name) to actual locations
            (URIs).  It has the same format as the dict returned by
            read_catalog().
        output: name of catalog file.
        directory: directory path to the catalog file.  Only used if `output`
            is a relative path.
        relative_paths: whether to write absolute or relative paths to
            for file paths inside the catalog file.
        append: whether to append to a possible existing catalog file.
            If false, an existing file will be overwritten.
    """
    web_protocol = "http://", "https://", "ftp://"
    if relative_paths:
        for key, item in mappings.items():
            if not item.startswith(web_protocol):
                mappings[key] = os.path.relpath(item, Path(directory).resolve())
    filename = (Path(directory) / output).resolve()
    if filename.exists() and append:
        iris = read_catalog(filename)
        iris.update(mappings)
        mappings = iris

    res = [
        '<?xml version="1.0" encoding="UTF-8" standalone="no"?>',
        '<catalog prefer="public" '
        'xmlns="urn:oasis:names:tc:entity:xmlns:xml:catalog">',
        '    <group id="Folder Repository, directory=, recursive=true, '
        'Auto-Update=false, version=2" prefer="public" xml:base="">',
    ]
    for key, value in dict(mappings).items():
        res.append(f'        <uri name="{key}" uri="{value}"/>')
    res.append("    </group>")
    res.append("</catalog>")
    with open(filename, "wt") as handle:
        handle.write("\n".join(res) + "\n")


def _validate_installed_version(
    package: str, min_version: "Union[str, Version, LegacyVersion]"
) -> bool:
    """Validate an installed package.

    Examine whether a minimum version is installed in the used Python
    interpreter for a specific package.

    Parameters:
        package: The package to be investigated as a string, e.g., `"rdflib"`.
        min_version: The minimum version expected to be installed.

    Raises:
        UnknownVersion: If the supplied package does not have a `__version__`
            attribute.

    Returns:
        Whether or not the installed version is equal to or greater than the
        `min_version`.

    """
    # pylint: disable=import-outside-toplevel
    import importlib
    from packaging.version import parse as parse_version, LegacyVersion, Version

    if isinstance(min_version, str):
        min_version = parse_version(min_version)
    elif isinstance(min_version, (LegacyVersion, Version)):
        # We have the format we want
        pass
    else:
        raise TypeError(
            "min_version should be either a str, LegacyVersion or Version. "
            "The latter classes being from the packaging.version module."
        )

    installed_package = importlib.import_module(package)
    installed_package_version = getattr(installed_package, "__version__", None)
    if not installed_package_version:
        raise UnknownVersion(
            f"Cannot retrieve version information from package {package!r}."
        )

    return parse_version(installed_package_version) >= min_version


def convert_imported(  # pylint: disable=too-many-arguments,too-many-locals
    input_ontology: "Union[Path, str]",
    output_ontology: "Union[Path, str]",
    input_format: "Optional[str]" = None,
    output_format: str = "xml",
    url_from_catalog: "Optional[bool]" = None,
    catalog_file: str = "catalog-v001.xml",
):
    """Convert imported ontologies.

    Store the output in a directory structure matching the source
    files.  This require catalog file(s) to be present.

    Warning:
        To convert to Turtle (`.ttl`) format, you must have installed
        `rdflib>=6.0.0`. See [Known issues](../../../#known-issues) for
        more information.

    Args:
        input_ontology: input ontology file name
        output_ontology: output ontology file path. The directory part of
            `output` will be the root of the generated directory structure
        input_format: input format. The default is to infer from
            `input_ontology`
        output_format: output format. The default is to infer from
            `output_ontology`
        url_from_catalog: Whether to read urls form catalog file.
            If False, the catalog file will be used if it exists.
        catalog_file: name of catalog file, that maps ontology IRIs to
            local file names
    """
    inroot = os.path.dirname(os.path.abspath(input_ontology))
    outroot = os.path.dirname(os.path.abspath(output_ontology))
    outext = os.path.splitext(output_ontology)[1]

    if url_from_catalog is None:
        url_from_catalog = os.path.exists(os.path.join(inroot, catalog_file))

    if url_from_catalog:
        iris, dirs = read_catalog(
            inroot, catalog_file=catalog_file, recursive=True, return_paths=True
        )

        # Create output dirs and copy catalog files
        for indir in dirs:
            outdir = os.path.normpath(
                os.path.join(outroot, os.path.relpath(indir, inroot))
            )
            if not os.path.exists(outdir):
                os.makedirs(outdir)
            with open(
                os.path.join(indir, catalog_file), mode="rt", encoding="utf8"
            ) as handle:
                content = handle.read()
            for path in iris.values():
                newpath = os.path.splitext(path)[0] + outext
                content = content.replace(
                    os.path.basename(path), os.path.basename(newpath)
                )
            with open(
                os.path.join(outdir, catalog_file), mode="wt", encoding="utf8"
            ) as handle:
                handle.write(content)
    else:
        iris = {}

    outpaths = set()

    def recur(graph, outext):
        for imported in graph.objects(
            predicate=URIRef("http://www.w3.org/2002/07/owl#imports")
        ):
            inpath = iris.get(str(imported), str(imported))
            if inpath.startswith(("http://", "https://", "ftp://")):
                outpath = os.path.join(outroot, inpath.split("/")[-1])
            else:
                outpath = os.path.join(outroot, os.path.relpath(inpath, inroot))
            outpath = os.path.splitext(os.path.normpath(outpath))[0] + outext
            if outpath not in outpaths:
                outpaths.add(outpath)
                fmt = (
                    input_format
                    if input_format
                    else guess_format(inpath, fmap=FMAP)
                )
                new_graph = Graph()
                new_graph.parse(iris.get(inpath, inpath), format=fmt)
                new_graph.serialize(destination=outpath, format=output_format)
                recur(new_graph, outext)

    # Write output files
    fmt = (
        input_format
        if input_format
        else guess_format(input_ontology, fmap=FMAP)
    )

    if not _validate_installed_version(
        package="rdflib", min_version="6.0.0"
    ) and (output_format == FMAP.get("ttl", "") or outext == "ttl"):
        from rdflib import (  # pylint: disable=import-outside-toplevel
            __version__ as __rdflib_version__,
        )

        warnings.warn(
            IncompatibleVersion(
                "To correctly convert to Turtle format, rdflib must be "
                "version 6.0.0 or greater, however, the detected rdflib "
                "version used by your Python interpreter is "
                f"{__rdflib_version__!r}. For more information see the "
                "'Known issues' section of the README."
            )
        )

    graph = Graph()
    try:
        graph.parse(input_ontology, format=fmt)
    except PluginException as exc:  # Add input_ontology to exception msg
        raise PluginException(
            f'Cannot load "{input_ontology}": {exc.msg}'
        ).with_traceback(exc.__traceback__)
    graph.serialize(destination=output_ontology, format=output_format)
    recur(graph, outext)


def infer_version(iri, version_iri):
    """Infer version from IRI and versionIRI."""
    if str(version_iri[: len(iri)]) == str(iri):
        version = version_iri[len(iri) :].lstrip("/")
    else:
        j = 0
        version_parts = []
        for i, char in enumerate(iri):
            while i + j < len(version_iri) and char != version_iri[i + j]:
                version_parts.append(version_iri[i + j])
                j += 1
        version = "".join(version_parts).lstrip("/").rstrip("/#")

    if "/" in version:
        raise ValueError(
            f"version IRI {version_iri!r} is not consistent with base IRI "
            f"{iri!r}"
        )
    return version


def annotate_source(onto, imported=True):
    """Annotate all entities with the base IRI of the ontology using
    `rdfs:isDefinedBy` annotations.

    If `imported` is true, all entities in imported sub-ontologies will
    also be annotated.

    This is contextual information that is otherwise lost when the ontology
    is squashed and/or inferred.
    """
    source = onto._abbreviate(
        "http://www.w3.org/2000/01/rdf-schema#isDefinedBy"
    )
    for entity in onto.get_entities(imported=imported):
        triple = (
            entity.storid,
            source,
            onto._abbreviate(entity.namespace.ontology.base_iri),
        )
        if not onto._has_obj_triple_spo(*triple):
            onto._add_obj_triple_spo(*triple)


def rename_iris(onto, annotation="prefLabel"):
    """For IRIs with the given annotation, change the name of the entity
    to the value of the annotation.  Also add an `skos:exactMatch`
    annotation referring to the old IRI.
    """
    exactMatch = onto._abbreviate(  # pylint:disable=invalid-name
        "http://www.w3.org/2004/02/skos/core#exactMatch"
    )
    for entity in onto.get_entities():
        if hasattr(entity, annotation) and getattr(entity, annotation):
            onto._add_data_triple_spod(
                entity.storid, exactMatch, entity.iri, ""
            )
            entity.name = getattr(entity, annotation).first()


def normalise_url(url):
    """Returns `url` in a normalised form."""
    splitted = urllib.parse.urlsplit(url)
    components = list(splitted)
    components[2] = os.path.normpath(splitted.path)
    return urllib.parse.urlunsplit(components)<|MERGE_RESOLUTION|>--- conflicted
+++ resolved
@@ -94,7 +94,6 @@
     return repr(entity)
 
 
-<<<<<<< HEAD
 def getiriname(iri):
     """Return name part of an IRI.
 
@@ -110,10 +109,6 @@
     recursion_depth=0,
     exclude_object=False,
     ontology=None,
-=======
-def asstring(  # pylint: disable=too-many-return-statements,too-many-branches,too-many-statements
-    expr, link="{name}", recursion_depth=0, exclude_object=False
->>>>>>> f10cb237
 ):
     """Returns a string representation of `expr`.
 
@@ -139,7 +134,6 @@
 
     def fmt(entity):
         """Returns the formatted label of an entity."""
-<<<<<<< HEAD
         if isinstance(entity, str):
             ent = ontology.world[entity]
             if ent or entity in ontology:
@@ -147,7 +141,7 @@
                 iri = entity.iri
                 label = get_label(entity)
                 name = getiriname(entity.iri)
-                ref = "#" + name
+                ref = f"#{name}" if name in ontology else iri
             elif re.match(r"^[a-z]+://", entity):
                 ref = iri = entity
                 label = name = getiriname(entity)
@@ -157,7 +151,7 @@
             iri = entity.iri
             label = get_label(entity)
             name = getiriname(entity.iri)
-            ref = "#" + name
+            ref = f"#{name}" if name in ontology else iri
         return link.format(
             name=name,
             ref=ref,
@@ -165,22 +159,6 @@
             label=label,
             lowerlabel=label.lower().replace(" ", "-"),
         )
-=======
-        name = None
-        for attr in ("prefLabel", "label", "__name__", "name"):
-            if hasattr(entity, attr) and getattr(entity, attr):
-                name = getattr(entity, attr)
-                if not isinstance(name, str) and hasattr(name, "__getitem__"):
-                    name = name[0]
-                break
-        if not name:
-            if entity.startswith("http://") or entity.startswith("https://"):
-                name = entity
-            else:
-                name = str(entity).replace(".", ":")
-        url = name if re.match(r"^[a-z]+://", name) else "#" + name
-        return link.format(name=name, url=url, lowerurl=url.lower())
->>>>>>> f10cb237
 
     if isinstance(expr, str):
         # return link.format(name=expr)
