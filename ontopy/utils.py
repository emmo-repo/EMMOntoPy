"""Some generic utility functions.
"""

# pylint: disable=protected-access
import os
import sys
import re
import datetime
import inspect
import tempfile
from pathlib import Path
from typing import TYPE_CHECKING
import urllib.request
import urllib.parse
import warnings
import defusedxml.ElementTree as ET
from packaging.version import parse as parse_version, Version

from rdflib import Graph, URIRef
from rdflib.util import guess_format
from rdflib.plugin import PluginException

import owlready2


if TYPE_CHECKING:
    from typing import Optional, Union


# Preferred language
PREFERRED_LANGUAGE = "en"

# Format mappings: file extension -> rdflib format name
FMAP = {
    "": "turtle",
    "ttl": "turtle",
    "n3": "ntriples",
    "nt": "ntriples",
    "owl": "xml",
    "rdfxml": "xml",
}

# Format extension supported by owlready2
OWLREADY2_FORMATS = "rdfxml", "owl", "xml", "ntriples"


class EMMOntoPyException(Exception):
    """A BaseException class for EMMOntoPy"""


class EMMOntoPyWarning(Warning):
    """A BaseWarning class for EMMOntoPy"""


class IncompatibleVersion(EMMOntoPyWarning):
    """An installed dependency version may be incompatible with a functionality
    of this package - or rather an outcome of a functionality.
    This is not critical, hence this is only a warning."""


class UnknownVersion(EMMOntoPyException):
    """Cannot retrieve version from a package."""


class IndividualWarning(EMMOntoPyWarning):
    """A warning related to an individual, e.g. punning."""


class NoSuchLabelError(LookupError, AttributeError, EMMOntoPyException):
    """Error raised when a label cannot be found."""


class AmbiguousLabelError(LookupError, AttributeError, EMMOntoPyException):
    """Error raised when a label is ambiguous."""


class LabelDefinitionError(EMMOntoPyException):
    """Error in label definition."""


class EntityClassDefinitionError(EMMOntoPyException):
    """Error in ThingClass definition."""


def english(string):
    """Returns `string` as an English location string."""
    return owlready2.locstr(string, lang="en")


def isinteractive():
    """Returns true if we are running from an interactive interpreater,
    false otherwise."""
    return bool(
        hasattr(__builtins__, "__IPYTHON__")
        or sys.flags.interactive
        or hasattr(sys, "ps1")
    )


def get_preferred_language(langstrings: list) -> str:
    """Given a list of localised strings, return the one for the
    preferred language.  If no one match the preferred language,
    return the one with no language tag or fallback to the first
    string.

    The preferred language is stored as a module variable. You can
    change it with:

    >>> import ontopy.utils
    >>> ontopy.utils.PREFERRED_LANGUAGE = "it"

    """
    for langstr in langstrings:
        if hasattr(langstr, "lang") and langstr.lang == PREFERRED_LANGUAGE:
            return langstr
    for langstr in langstrings:
        if not hasattr(langstr, "lang"):
            return langstr
    return langstr[0]


def get_label(entity):
    """Returns the label of an entity."""
<<<<<<< HEAD
    onto = entity.namespace.ontology
    for la in onto.label_annotations:
        try:
            label = entity[la]
            if label:
                print("*** LABEL:", repr(label))
                return label
        except (NoSuchLabelError, AttributeError, TypeError):
            continue
=======
    # pylint: disable=too-many-return-statements
    if hasattr(entity, "namespace"):
        onto = entity.namespace.ontology
        if onto.label_annotations:
            for la in onto.label_annotations:
                try:
                    label = entity[la]
                    if label:
                        return get_preferred_language(label)
                except (NoSuchLabelError, AttributeError, TypeError):
                    continue
>>>>>>> 2dbf3600
    if hasattr(entity, "prefLabel") and entity.prefLabel:
        return get_preferred_language(entity.prefLabel)
    if hasattr(entity, "label") and entity.label:
        return get_preferred_language(entity.label)
    if hasattr(entity, "__name__"):
        return entity.__name__
    if hasattr(entity, "name"):
        return str(entity.name)
    if isinstance(entity, str):
        return entity
    return repr(entity)


def getiriname(iri):
    """Return name part of an IRI.

    The name part is what follows after the last slash or hash.
    """
    res = urllib.parse.urlparse(iri)
    return res.fragment if res.fragment else res.path.rsplit("/", 1)[-1]


def asstring(
    expr,
    link="{label}",
    recursion_depth=0,
    exclude_object=False,
    ontology=None,
) -> str:
    """Returns a string representation of `expr`.

    Arguments:
        expr: The entity, restriction or a logical expression or these
            to represent.
        link: A template for links.  May contain the following variables:
            - {iri}: The full IRI of the concept.
            - {name}: Name-part of IRI.
            - {ref}: "#{name}" if the base iri of hte ontology has the same
              root as {iri}, otherwise "{iri}".
            - {label}: The label of the concept.
            - {lowerlabel}: The label of the concept in lower case and with
              spaces replaced with hyphens.
        recursion_depth: Recursion depth. Only intended for internal use.
        exclude_object: If true, the object will be excluded in restrictions.
        ontology: Ontology object.

    Returns:
        String representation of `expr`.
    """
    # pylint: disable=too-many-return-statements,too-many-branches,too-many-statements
    if ontology is None:
        ontology = expr.ontology

    def fmt(entity):
        """Returns the formatted label of an entity."""
        if isinstance(entity, str):
            if ontology and ontology.world[entity]:
                iri = ontology.world[entity].iri
            elif (
                ontology
                and re.match("^[a-zA-Z0-9_+-]+$", entity)
                and entity in ontology
            ):
                iri = ontology[entity].iri
            else:
                # This may not be a valid IRI, but the best we can do
                iri = entity
            label = entity
        else:
            iri = entity.iri
            label = get_label(entity)
        name = getiriname(iri)
        start = iri.split("#", 1)[0] if "#" in iri else iri.rsplit("/", 1)[0]
        ref = f"#{name}" if ontology.base_iri.startswith(start) else iri
        return link.format(
            entity=entity,
            name=name,
            ref=ref,
            iri=iri,
            label=label,
            lowerlabel=label.lower().replace(" ", "-"),
        )

    if isinstance(expr, str):
        # return link.format(name=expr)
        return fmt(expr)
    if isinstance(expr, owlready2.Restriction):
        rlabel = owlready2.class_construct._restriction_type_2_label[expr.type]

        if isinstance(
            expr.property,
            (owlready2.ObjectPropertyClass, owlready2.DataPropertyClass),
        ):
            res = fmt(expr.property)
        elif isinstance(expr.property, owlready2.Inverse):
            string = asstring(
                expr.property.property,
                link,
                recursion_depth + 1,
                ontology=ontology,
            )
            res = f"Inverse({string})"
        else:
            print(
                f"*** WARNING: unknown restriction property: {expr.property!r}"
            )
            res = fmt(expr.property)

        if not rlabel:
            pass
        elif expr.type in (owlready2.MIN, owlready2.MAX, owlready2.EXACTLY):
            res += f" {rlabel} {expr.cardinality}"
        elif expr.type in (
            owlready2.SOME,
            owlready2.ONLY,
            owlready2.VALUE,
            owlready2.HAS_SELF,
        ):
            res += f" {rlabel}"
        else:
            print("*** WARNING: unknown relation", expr, rlabel)
            res += f" {rlabel}"

        if not exclude_object:
            string = asstring(
                expr.value, link, recursion_depth + 1, ontology=ontology
            )
            res += (
                f" {string!r}" if isinstance(expr.value, str) else f" {string}"
            )
        return res
    if isinstance(expr, owlready2.Or):
        res = " or ".join(
            [
                asstring(c, link, recursion_depth + 1, ontology=ontology)
                for c in expr.Classes
            ]
        )
        return res if recursion_depth == 0 else f"({res})"
    if isinstance(expr, owlready2.And):
        res = " and ".join(
            [
                asstring(c, link, recursion_depth + 1, ontology=ontology)
                for c in expr.Classes
            ]
        )
        return res if recursion_depth == 0 else f"({res})"
    if isinstance(expr, owlready2.Not):
        string = asstring(
            expr.Class, link, recursion_depth + 1, ontology=ontology
        )
        return f"not {string}"
    if isinstance(expr, owlready2.ThingClass):
        return fmt(expr)
    if isinstance(expr, owlready2.PropertyClass):
        return fmt(expr)
    if isinstance(expr, owlready2.Thing):  # instance (individual)
        return fmt(expr)
    if isinstance(expr, owlready2.class_construct.Inverse):
        return f"inverse({fmt(expr.property)})"
    if isinstance(expr, owlready2.disjoint.AllDisjoint):
        return fmt(expr)

    if isinstance(expr, (bool, int, float)):
        return repr(expr)
    # Check for subclasses
    if inspect.isclass(expr):
        if issubclass(expr, (bool, int, float, str)):
            return fmt(expr.__class__.__name__)
        if issubclass(expr, datetime.date):
            return "date"
        if issubclass(expr, datetime.time):
            return "datetime"
        if issubclass(expr, datetime.datetime):
            return "datetime"

    raise RuntimeError(f"Unknown expression: {expr!r} (type: {type(expr)!r})")


def camelsplit(string):
    """Splits CamelCase string before upper case letters (except
    if there is a sequence of upper case letters)."""
    if len(string) < 2:
        return string
    result = []
    prev_lower = False
    prev_isspace = True
    char = string[0]
    for next_char in string[1:]:
        if (not prev_isspace and char.isupper() and next_char.islower()) or (
            prev_lower and char.isupper()
        ):
            result.append(" ")
        result.append(char)
        prev_lower = char.islower()
        prev_isspace = char.isspace()
        char = next_char
    result.append(char)
    return "".join(result)


class ReadCatalogError(IOError):
    """Error reading catalog file."""


def read_catalog(  # pylint: disable=too-many-locals,too-many-statements,too-many-arguments
    uri,
    catalog_file="catalog-v001.xml",
    baseuri=None,
    recursive=False,
    relative_to=None,
    return_paths=False,
    visited_iris=None,
    visited_paths=None,
):
    """Reads a Protègè catalog file and returns as a dict.

    The returned dict maps the ontology IRI (name) to its actual
    location (URI).  The location can be either an absolute file path
    or a HTTP, HTTPS or FTP web location.

    `uri` is a string locating the catalog file. It may be a http or
    https web location or a file path.

    The `catalog_file` argument spesifies the catalog file name and is
    used if `path` is used when `recursive` is true or when `path` is a
    directory.

    If `baseuri` is not None, it will be used as the base URI for the
    mapped locations.  Otherwise it defaults to `uri` with its final
    component omitted.

    If `recursive` is true, catalog files in sub-folders are also read.

    if `relative_to` is given, the paths in the returned dict will be
    relative to this path.

    If `return_paths` is true, a set of directory paths to source
    files is returned in addition to the default dict.

    The `visited_uris` and `visited_paths` arguments are only intended for
    internal use to avoid infinite recursions.

    A ReadCatalogError is raised if the catalog file cannot be found.
    """
    # pylint: disable=too-many-branches

    # Protocols supported by urllib.request
    web_protocols = "http://", "https://", "ftp://"
    uri = str(uri)  # in case uri is a pathlib.Path object
    iris = visited_iris if visited_iris else {}
    dirs = visited_paths if visited_paths else set()
    if uri in iris:
        return (iris, dirs) if return_paths else iris

    if uri.startswith(web_protocols):
        # Call read_catalog() recursively to ensure that the temporary
        # file is properly cleaned up
        with tempfile.TemporaryDirectory() as tmpdir:
            destfile = os.path.join(tmpdir, catalog_file)
            uris = {  # maps uri to base
                uri: (baseuri if baseuri else os.path.dirname(uri)),
                f'{uri.rstrip("/")}/{catalog_file}': (
                    baseuri if baseuri else uri.rstrip("/")
                ),
                f"{os.path.dirname(uri)}/{catalog_file}": (
                    os.path.dirname(uri)
                ),
            }
            for url, base in uris.items():
                try:
                    # The URL can only contain the schemes from `web_protocols`.
                    _, msg = urllib.request.urlretrieve(url, destfile)  # nosec
                except urllib.request.URLError:
                    continue
                else:
                    if "Content-Length" not in msg:
                        continue

                    return read_catalog(
                        destfile,
                        catalog_file=catalog_file,
                        baseuri=baseuri if baseuri else base,
                        recursive=recursive,
                        return_paths=return_paths,
                        visited_iris=iris,
                        visited_paths=dirs,
                    )
            raise ReadCatalogError(
                "Cannot download catalog from URLs: " + ", ".join(uris)
            )
    elif uri.startswith("file://"):
        path = uri[7:]
    else:
        path = uri

    if os.path.isdir(path):
        dirname = os.path.abspath(path)
        filepath = os.path.join(dirname, catalog_file)
    else:
        catalog_file = os.path.basename(path)
        filepath = os.path.abspath(path)
        dirname = os.path.dirname(filepath)

    def gettag(entity):
        return entity.tag.rsplit("}", 1)[-1]

    def load_catalog(filepath):
        if not os.path.exists(filepath):
            raise ReadCatalogError("No such catalog file: " + filepath)
        dirname = os.path.normpath(os.path.dirname(filepath))
        dirs.add(baseuri if baseuri else dirname)
        xml = ET.parse(filepath)
        root = xml.getroot()
        if gettag(root) != "catalog":
            raise ReadCatalogError(
                f"expected root tag of catalog file {filepath!r} to be "
                '"catalog"'
            )
        for child in root:
            if gettag(child) == "uri":
                load_uri(child, dirname)
            elif gettag(child) == "group":
                for uri in child:
                    load_uri(uri, dirname)

    def load_uri(uri, dirname):
        if gettag(uri) != "uri":
            raise ValueError(f"{gettag(uri)!r} should be 'uri'.")
        uri_as_str = uri.attrib["uri"]
        if uri_as_str.startswith(web_protocols):
            url = uri_as_str
        else:
            uri_as_str = os.path.normpath(uri_as_str)
            if baseuri and baseuri.startswith(web_protocols):
                url = f"{baseuri}/{uri_as_str}"
            else:
                url = os.path.join(baseuri if baseuri else dirname, uri_as_str)

        iris.setdefault(uri.attrib["name"], url)
        if recursive:
            directory = os.path.dirname(url)
            if directory not in dirs:
                catalog = os.path.join(directory, catalog_file)
                if catalog.startswith(web_protocols):
                    iris_, dirs_ = read_catalog(
                        catalog,
                        catalog_file=catalog_file,
                        baseuri=None,
                        recursive=recursive,
                        return_paths=True,
                        visited_iris=iris,
                        visited_paths=dirs,
                    )
                    iris.update(iris_)
                    dirs.update(dirs_)
                else:
                    load_catalog(catalog)

    load_catalog(filepath)

    if relative_to:
        for iri, path in iris.items():
            iris[iri] = os.path.relpath(path, relative_to)

    if return_paths:
        return iris, dirs
    return iris


def write_catalog(
    irimap: dict,
    output: "Union[str, Path]" = "catalog-v001.xml",
    directory: "Union[str, Path]" = ".",
    relative_paths: bool = True,
    append: bool = False,
):  # pylint: disable=redefined-builtin
    """Write catalog file do disk.

    Args:
        irimap: dict mapping ontology IRIs (name) to actual locations
            (URIs).  It has the same format as the dict returned by
            read_catalog().
        output: name of catalog file.
        directory: directory path to the catalog file.  Only used if `output`
            is a relative path.
        relative_paths: whether to write file paths inside the catalog as
            relative paths (instead of  absolute paths).
        append: whether to append to a possible existing catalog file.
            If false, an existing file will be overwritten.
    """
    filename = Path(directory) / output

    if relative_paths:
        irimap = irimap.copy()  # don't modify provided irimap
        for iri, path in irimap.items():
            if os.path.isabs(path):
                irimap[iri] = os.path.relpath(path, filename.parent)

    if filename.exists() and append:
        iris = read_catalog(filename)
        iris.update(irimap)
        irimap = iris

    res = [
        '<?xml version="1.0" encoding="UTF-8" standalone="no"?>',
        '<catalog prefer="public" '
        'xmlns="urn:oasis:names:tc:entity:xmlns:xml:catalog">',
        '    <group id="Folder Repository, directory=, recursive=true, '
        'Auto-Update=false, version=2" prefer="public" xml:base="">',
    ]
    for iri, path in irimap.items():
        res.append(f'        <uri name="{iri}" uri="{path}"/>')
    res.append("    </group>")
    res.append("</catalog>")
    with open(filename, "wt") as handle:
        handle.write("\n".join(res) + "\n")


def _validate_installed_version(
    package: str, min_version: "Union[str, Version]"
) -> bool:
    """Validate an installed package.

    Examine whether a minimum version is installed in the used Python
    interpreter for a specific package.

    Parameters:
        package: The package to be investigated as a string, e.g., `"rdflib"`.
        min_version: The minimum version expected to be installed.

    Raises:
        UnknownVersion: If the supplied package does not have a `__version__`
            attribute.

    Returns:
        Whether or not the installed version is equal to or greater than the
        `min_version`.

    """
    # pylint: disable=import-outside-toplevel
    import importlib

    if isinstance(min_version, str):
        min_version = parse_version(min_version)
    elif isinstance(min_version, Version):
        # We have the format we want
        pass
    else:
        raise TypeError(
            "min_version should be either a str or packaging.Version. "
            "The latter classes being from the packaging.version module."
        )

    installed_package = importlib.import_module(package)
    installed_package_version = getattr(installed_package, "__version__", None)
    if not installed_package_version:
        raise UnknownVersion(
            f"Cannot retrieve version information from package {package!r}."
        )

    return parse_version(installed_package_version) >= min_version


def convert_imported(  # pylint: disable=too-many-arguments,too-many-locals
    input_ontology: "Union[Path, str]",
    output_ontology: "Union[Path, str]",
    input_format: "Optional[str]" = None,
    output_format: str = "xml",
    url_from_catalog: "Optional[bool]" = None,
    catalog_file: str = "catalog-v001.xml",
):
    """Convert imported ontologies.

    Store the output in a directory structure matching the source
    files.  This require catalog file(s) to be present.

    Warning:
        To convert to Turtle (`.ttl`) format, you must have installed
        `rdflib>=6.0.0`. See [Known issues](../../../#known-issues) for
        more information.

    Args:
        input_ontology: input ontology file name
        output_ontology: output ontology file path. The directory part of
            `output` will be the root of the generated directory structure
        input_format: input format. The default is to infer from
            `input_ontology`
        output_format: output format. The default is to infer from
            `output_ontology`
        url_from_catalog: Whether to read urls form catalog file.
            If False, the catalog file will be used if it exists.
        catalog_file: name of catalog file, that maps ontology IRIs to
            local file names
    """
    inroot = os.path.dirname(os.path.abspath(input_ontology))
    outroot = os.path.dirname(os.path.abspath(output_ontology))
    outext = os.path.splitext(output_ontology)[1]

    if url_from_catalog is None:
        url_from_catalog = os.path.exists(os.path.join(inroot, catalog_file))

    if url_from_catalog:
        iris, dirs = read_catalog(
            inroot, catalog_file=catalog_file, recursive=True, return_paths=True
        )

        # Create output dirs and copy catalog files
        for indir in dirs:
            outdir = os.path.normpath(
                os.path.join(outroot, os.path.relpath(indir, inroot))
            )
            if not os.path.exists(outdir):
                os.makedirs(outdir)
            with open(
                os.path.join(indir, catalog_file), mode="rt", encoding="utf8"
            ) as handle:
                content = handle.read()
            for path in iris.values():
                newpath = os.path.splitext(path)[0] + outext
                content = content.replace(
                    os.path.basename(path), os.path.basename(newpath)
                )
            with open(
                os.path.join(outdir, catalog_file), mode="wt", encoding="utf8"
            ) as handle:
                handle.write(content)
    else:
        iris = {}

    outpaths = set()

    def recur(graph, outext):
        for imported in graph.objects(
            predicate=URIRef("http://www.w3.org/2002/07/owl#imports")
        ):
            inpath = iris.get(str(imported), str(imported))
            if inpath.startswith(("http://", "https://", "ftp://")):
                outpath = os.path.join(outroot, inpath.split("/")[-1])
            else:
                outpath = os.path.join(outroot, os.path.relpath(inpath, inroot))
            outpath = os.path.splitext(os.path.normpath(outpath))[0] + outext
            if outpath not in outpaths:
                outpaths.add(outpath)
                fmt = (
                    input_format
                    if input_format
                    else guess_format(inpath, fmap=FMAP)
                )
                new_graph = Graph()
                new_graph.parse(iris.get(inpath, inpath), format=fmt)
                new_graph.serialize(destination=outpath, format=output_format)
                recur(new_graph, outext)

    # Write output files
    fmt = (
        input_format
        if input_format
        else guess_format(input_ontology, fmap=FMAP)
    )

    if not _validate_installed_version(
        package="rdflib", min_version="6.0.0"
    ) and (output_format == FMAP.get("ttl", "") or outext == "ttl"):
        from rdflib import (  # pylint: disable=import-outside-toplevel
            __version__ as __rdflib_version__,
        )

        warnings.warn(
            IncompatibleVersion(
                "To correctly convert to Turtle format, rdflib must be "
                "version 6.0.0 or greater, however, the detected rdflib "
                "version used by your Python interpreter is "
                f"{__rdflib_version__!r}. For more information see the "
                "'Known issues' section of the README."
            )
        )

    graph = Graph()
    try:
        graph.parse(input_ontology, format=fmt)
    except PluginException as exc:  # Add input_ontology to exception msg
        raise PluginException(
            f'Cannot load "{input_ontology}": {exc.msg}'
        ).with_traceback(exc.__traceback__)
    graph.serialize(destination=output_ontology, format=output_format)
    recur(graph, outext)


def infer_version(iri, version_iri):
    """Infer version from IRI and versionIRI."""
    if str(version_iri[: len(iri)]) == str(iri):
        version = version_iri[len(iri) :].lstrip("/")
    else:
        j = 0
        version_parts = []
        for i, char in enumerate(iri):
            while i + j < len(version_iri) and char != version_iri[i + j]:
                version_parts.append(version_iri[i + j])
                j += 1
        version = "".join(version_parts).lstrip("/").rstrip("/#")

    if "/" in version:
        raise ValueError(
            f"version IRI {version_iri!r} is not consistent with base IRI "
            f"{iri!r}"
        )
    return version


def annotate_source(onto, imported=True):
    """Annotate all entities with the base IRI of the ontology using
    `rdfs:isDefinedBy` annotations.

    If `imported` is true, all entities in imported sub-ontologies will
    also be annotated.

    This is contextual information that is otherwise lost when the ontology
    is squashed and/or inferred.
    """
    source = onto._abbreviate(
        "http://www.w3.org/2000/01/rdf-schema#isDefinedBy"
    )
    for entity in onto.get_entities(imported=imported):
        triple = (
            entity.storid,
            source,
            onto._abbreviate(entity.namespace.ontology.base_iri),
        )
        if not onto._has_obj_triple_spo(*triple):
            onto._add_obj_triple_spo(*triple)


def rename_iris(onto, annotation="prefLabel"):
    """For IRIs with the given annotation, change the name of the entity
    to the value of the annotation.  Also add an `skos:exactMatch`
    annotation referring to the old IRI.
    """
    exactMatch = onto._abbreviate(  # pylint:disable=invalid-name
        "http://www.w3.org/2004/02/skos/core#exactMatch"
    )
    for entity in onto.get_entities():
        if hasattr(entity, annotation) and getattr(entity, annotation):
            onto._add_data_triple_spod(
                entity.storid, exactMatch, entity.iri, ""
            )
            entity.name = getattr(entity, annotation).first()


def normalise_url(url):
    """Returns `url` in a normalised form."""
    splitted = urllib.parse.urlsplit(url)
    components = list(splitted)
    components[2] = os.path.normpath(splitted.path)
    return urllib.parse.urlunsplit(components)


def get_format(outfile: str, default: str, fmt: str = None):
    """Infer format from outfile and format."""
    if fmt is None:
        fmt = os.path.splitext(outfile)[1]
    if not fmt:
        fmt = default
    return fmt.lstrip(".")


def directory_layout(onto):
    """Analyse IRIs of imported ontologies and suggested a directory
    layout for saving recursively.

    Arguments:
        onto: Ontology to analyse.

    Returns:
        layout: A dict mapping ontology objects to relative path names
            derived from the ontology IRIs. No file name extension are
            added.

    Example:
        Assume that our ontology `onto` has IRI `ex:onto`. If it directly
        or indirectly imports ontologies with IRIs `ex:A/ontoA`, `ex:B/ontoB`
        and `ex:A/C/ontoC`, this function will return the following dict:

            {
                onto: "onto",
                ontoA: "A/ontoA",
                ontoB: "B/ontoB",
                ontoC: "A/C/ontoC",
            }

        where `ontoA`, `ontoB` and `ontoC` are imported Ontology objects.
    """
    all_imported = [
        imported.base_iri for imported in onto.indirectly_imported_ontologies()
    ]
    # get protocol and domain of all imported ontologies
    namespace_roots = set()
    for iri in all_imported:
        protocol, domain, *_ = urllib.parse.urlsplit(iri)
        namespace_roots.add("://".join([protocol, domain]))

    def recur(o):
        baseiri = o.base_iri.rstrip("/#")

        # Some heuristics here to reproduce the EMMO layout.
        # It might not apply to all ontologies, so maybe it should be
        # made optional?  Alternatively, change EMMO ontology IRIs to
        # match the directory layout.
        emmolayout = (
            any(
                oo.base_iri.startswith(baseiri + "/")
                for oo in o.imported_ontologies
            )
            or o.base_iri == "http://emmo.info/emmo/mereocausality#"
        )

        layout[o] = (
            baseiri + "/" + os.path.basename(baseiri) if emmolayout else baseiri
        )
        for imported in o.imported_ontologies:
            if imported not in layout:
                recur(imported)

    layout = {}
    recur(onto)
    # Strip off initial common prefix from all paths
    if len(namespace_roots) == 1:
        prefix = os.path.commonprefix(list(layout.values()))
        for o, path in layout.items():
            layout[o] = path[len(prefix) :].lstrip("/")
    else:
        for o, path in layout.items():
            for namespace_root in namespace_roots:
                if path.startswith(namespace_root):
                    layout[o] = (
                        urllib.parse.urlsplit(namespace_root)[1]
                        + path[len(namespace_root) :]
                    )

    return layout


def copy_annotation(onto, src, dst):
    """In all classes and properties in `onto`, copy annotation `src` to `dst`.

    Arguments:
        onto: Ontology to work on.
        src: Name of source annotation.
        dst: Name or IRI of destination annotation.  Use IRI if the
            destination annotation is not already in the ontology.
    """
    if onto.world[src]:
        src = onto.world[src]
    else:
        src = onto[src]

    if onto.world[dst]:
        dst = onto.world[dst]
    elif dst in onto:
        dst = onto[dst]
    else:
        if "://" not in dst:
            raise ValueError(
                "new destination annotation property must be provided as "
                "a full IRI"
            )
        name = min(dst.rsplit("#")[-1], dst.rsplit("/")[-1], key=len)
        iri = dst
        dst = onto.new_annotation_property(name, owlready2.AnnotationProperty)
        dst.iri = iri

    for e in onto.get_entities():
        new = getattr(e, src.name).first()
        if new and new not in getattr(e, dst.name):
            getattr(e, dst.name).append(new)<|MERGE_RESOLUTION|>--- conflicted
+++ resolved
@@ -121,17 +121,6 @@
 
 def get_label(entity):
     """Returns the label of an entity."""
-<<<<<<< HEAD
-    onto = entity.namespace.ontology
-    for la in onto.label_annotations:
-        try:
-            label = entity[la]
-            if label:
-                print("*** LABEL:", repr(label))
-                return label
-        except (NoSuchLabelError, AttributeError, TypeError):
-            continue
-=======
     # pylint: disable=too-many-return-statements
     if hasattr(entity, "namespace"):
         onto = entity.namespace.ontology
@@ -143,7 +132,6 @@
                         return get_preferred_language(label)
                 except (NoSuchLabelError, AttributeError, TypeError):
                     continue
->>>>>>> 2dbf3600
     if hasattr(entity, "prefLabel") and entity.prefLabel:
         return get_preferred_language(entity.prefLabel)
     if hasattr(entity, "label") and entity.label:
