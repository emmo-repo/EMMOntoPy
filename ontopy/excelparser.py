"""
Module from parsing an excelfile and creating an
ontology from it.

The excelfile is read by pandas and the pandas
dataframe should have column names:
prefLabel, altLabel, Elucidation, Comments, Examples,
subClassOf, Relations.

Note that correct case is mandatory.
"""

import os
from typing import Tuple, Union
import warnings

import pandas as pd
import numpy as np
import pyparsing

import ontopy
from ontopy import get_ontology
from ontopy.utils import EMMOntoPyException, NoSuchLabelError
from ontopy.utils import ReadCatalogError
from ontopy.utils import read_catalog, english
from ontopy.ontology import LabelDefinitionError
from ontopy.manchester import evaluate
import owlready2  # pylint: disable=C0411


class ExcelError(EMMOntoPyException):
    """Raised on errors in Excel file."""


def create_ontology_from_excel(  # pylint: disable=too-many-arguments, too-many-locals
    excelpath: str,
    *,
    concept_sheet_name: str = "Concepts",
    metadata_sheet_name: str = "Metadata",
    imports_sheet_name: str = "ImportedOntologies",
    dataproperties_sheet_name: str = "DataProperties",
    objectproperties_sheet_name: str = "ObjectProperties",
    annotationproperties_sheet_name: str = "AnnotationProperties",
    base_iri: str = "http://emmo.info/emmo/domain/onto#",
    base_iri_from_metadata: bool = True,
    imports: list = None,
    catalog: dict = None,
    force: bool = False,
    input_ontology: Union[ontopy.ontology.Ontology, None] = None,
) -> Tuple[ontopy.ontology.Ontology, dict, dict]:
    """
    Creates an ontology from an Excel-file.

    Arguments:
        excelpath: Path to Excel workbook.
        concept_sheet_name: Name of sheet where concepts are defined.
            The second row of this sheet should contain column names that are
            supported. Currently these are 'prefLabel','altLabel',
            'Elucidation', 'Comments', 'Examples', 'subClassOf', 'Relations'.
            Multiple entries are separated with ';'.
        metadata_sheet_name: Name of sheet where metadata are defined.
            The first row contains column names 'Metadata name' and 'Value'
            Supported 'Metadata names' are: 'Ontology IRI',
            'Ontology vesion IRI', 'Ontology version Info', 'Title',
            'Abstract', 'License', 'Comment', 'Author', 'Contributor'.
            Multiple entries are separated with a semi-colon (`;`).
        imports_sheet_name: Name of sheet where imported ontologies are
            defined.
            Column name is 'Imported ontologies'.
            Fully resolvable URL or path to imported ontologies provided one
            per row.
        dataproperties_sheet_name: Name of sheet where data properties are
            defined. The second row of this sheet should contain column names
            that are supported. Currently these are 'prefLabel','altLabel',
            'Elucidation', 'Comments', 'Examples', 'subPropertyOf',
            'Domain', 'Range', 'dijointWith', 'equivalentTo'.
        annotationproperties_sheet_name: Name of sheet where annotation
            properties are defined. The second row of this sheet should contain
            column names that are supported. Currently these are 'prefLabel',
            'altLabel', 'Elucidation', 'Comments', 'Examples', 'subPropertyOf',
            'Domain', 'Range'.
        objectproperties_sheet_name: Name of sheet where object properties are
            defined.The second row of this sheet should contain column names
            that are supported. Currently these are 'prefLabel','altLabel',
            'Elucidation', 'Comments', 'Examples', 'subPropertyOf',
            'Domain', 'Range', 'inverseOf', 'dijointWith', 'equivalentTo'.
        base_iri: Base IRI of the new ontology.
        base_iri_from_metadata: Whether to use base IRI defined from metadata.
        imports: List of imported ontologies.
        catalog: Imported ontologies with (name, full path) key/value-pairs.
        force: Forcibly make an ontology by skipping concepts
            that are erroneously defined or other errors in the excel sheet.
        input_ontology: Ontology that should be updated.
            Default is None,
            which means that a completely new ontology is generated.
            If an input_ontology to be updated is provided,
            the metadata sheet in the excel sheet will not be considered.


    Returns:
        A tuple with the:

            * created ontology
            * associated catalog of ontology names and resolvable path as dict
            * a dictionary with lists of concepts that raise errors, with the
              following keys:

                - "already_defined": These are concepts (classes)
                    that are already in the
                    ontology, because they were already added in a
                    previous line of the excelfile/pandas dataframe, or because
                    it is already defined in an imported ontology with the same
                    base_iri as the newly created ontology.
                - "in_imported_ontologies": Concepts (classes)
                    that are defined in the
                    excel, but already exist in the imported ontologies.
                - "wrongly_defined": Concepts (classes) that are given an
                    invalid prefLabel (e.g. with a space in the name).
                - "missing_subClassOf": Concepts (classes) that are missing
                    parents. These concepts are added directly under owl:Thing.
                - "invalid_subClassOf": Concepts (classes) with invalidly
                    defined parents.
                    These concepts are added directly under owl:Thing.
                - "nonadded_concepts": List of all concepts (classes) that are
                    not added,
                    either because the prefLabel is invalid, or because the
                    concept has already been added once or already exists in an
                    imported ontology.
                - "obj_prop_already_defined": Object properties that are already
                    defined in the ontology.
                - "obj_prop_in_imported_ontologies": Object properties that are
                    defined in the excel, but already exist in the imported
                    ontologies.
                - "obj_prop_wrongly_defined": Object properties that are given
                    an invalid prefLabel (e.g. with a space in the name).
                - "obj_prop_missing_subPropertyOf": Object properties that are
                    missing parents.
                - "obj_prop_invalid_subPropertyOf": Object properties with
                    invalidly defined parents.
                - "obj_prop_nonadded_entities": List of all object properties
                    that are not added, either because the prefLabel is invalid,
                    or because the concept has already been added once or
                    already exists in an imported ontology.
                - "obj_prop_errors_in_properties": Object properties with
                    invalidly defined properties.
                - "obj_prop_errors_in_range": Object properties with invalidly
                    defined range.
                - "obj_prop_errors_in_domain": Object properties with invalidly
                    defined domain.
                - "annot_prop_already_defined": Annotation properties that are
                    already defined in the ontology.
                - "annot_prop_in_imported_ontologies":  Annotation properties
                    that
                    are defined in the excel, but already exist in the imported
                    ontologies.
                - "annot_prop_wrongly_defined": Annotation properties that are
                    given an invalid prefLabel (e.g. with a space in the name).
                - "annot_prop_missing_subPropertyOf": Annotation properties that
                    are missing parents.
                - "annot_prop_invalid_subPropertyOf": Annotation properties with
                    invalidly defined parents.
                - "annot_prop_nonadded_entities": List of all annotation
                    properties that are not added, either because the prefLabel
                    is invalid, or because the concept has already been added
                    once or already exists in an imported ontology.
                - "annot_prop_errors_in_properties": Annotation properties with
                    invalidly defined properties.
                - "data_prop_already_defined": Data properties that are already
                    defined in the ontology.
                - "data_prop_in_imported_ontologies": Data properties that are
                    defined in the excel, but already exist in the imported
                    ontologies.
                - "data_prop_wrongly_defined":  Data properties that are given
                    an invalid prefLabel (e.g. with a space in the name).
                - "data_prop_missing_subPropertyOf": Data properties that are
                    missing parents.
                - "data_prop_invalid_subPropertyOf": Data properties with
                    invalidly defined parents.
                - "data_prop_nonadded_entities": List of all data properties
                    that are not added, either because the prefLabel is invalid,
                    or because the concept has already been added once or
                    already exists in an imported ontology.
                - "data_prop_errors_in_properties": Data properties with
                    invalidly defined properties.
                - "data_prop_errors_in_range": Data properties with invalidly
                    defined range.
                - "data_prop_errors_in_domain": Data properties with invalidly
                    defined domain.

    """
    web_protocol = "http://", "https://", "ftp://"

    def _relative_to_absolute_paths(path):
        if isinstance(path, str):
            if not path.startswith(web_protocol):
                path = os.path.dirname(excelpath) + "/" + str(path)
        return path

    try:
        imports = pd.read_excel(
            excelpath, sheet_name=imports_sheet_name, skiprows=[1]
        )
    except ValueError:
        imports = pd.DataFrame()
    else:
        # Strip leading and trailing white spaces in paths
        imports.replace(r"^\s+", "", regex=True).replace(
            r"\s+$", "", regex=True
        )
        # Set empty strings to nan
        imports = imports.replace(r"^\s*$", np.nan, regex=True)
        if "Imported ontologies" in imports.columns:
            imports["Imported ontologies"] = imports[
                "Imported ontologies"
            ].apply(_relative_to_absolute_paths)

    # Read datafile TODO: Some magic to identify the header row
    conceptdata = pd.read_excel(
        excelpath, sheet_name=concept_sheet_name, skiprows=[0, 2]
    )
    try:
        objectproperties = pd.read_excel(
            excelpath, sheet_name=objectproperties_sheet_name, skiprows=[0, 2]
        )
        if "prefLabel" not in objectproperties.columns:
            warnings.warn(
                "The 'prefLabel' column is missing in "
                f"{objectproperties_sheet_name}. "
                "New object properties will not be added to the ontology."
            )
            objectproperties = None
    except ValueError:
        warnings.warn(
            f"No sheet named {objectproperties_sheet_name} found "
            f"in {excelpath}. "
            "New object properties will not be added to the ontology."
        )
        objectproperties = None
    try:
        annotationproperties = pd.read_excel(
            excelpath,
            sheet_name=annotationproperties_sheet_name,
            skiprows=[0, 2],
        )
        if "prefLabel" not in annotationproperties.columns:
            warnings.warn(
                "The 'prefLabel' column is missing in "
                f"{annotationproperties_sheet_name}. "
                "New annotation properties will not be added to the ontology."
            )
            annotationproperties = None
    except ValueError:
        warnings.warn(
            f"No sheet named {annotationproperties_sheet_name} "
            f"found in {excelpath}. "
            "New annotation properties will not be added to the ontology."
        )
        annotationproperties = None

    try:
        dataproperties = pd.read_excel(
            excelpath, sheet_name=dataproperties_sheet_name, skiprows=[0, 2]
        )
        if "prefLabel" not in dataproperties.columns:
            warnings.warn(
                "The 'prefLabel' column is missing in "
                f"{dataproperties_sheet_name}. "
                "New data properties will not be added to the ontology."
            )
            dataproperties = None
    except ValueError:
        warnings.warn(
            f"No sheet named {dataproperties_sheet_name} found in {excelpath}. "
            "New data properties will not be added to the ontology."
        )
        dataproperties = None

    metadata = pd.read_excel(excelpath, sheet_name=metadata_sheet_name)
    return create_ontology_from_pandas(
        data=conceptdata,
        objectproperties=objectproperties,
        dataproperties=dataproperties,
        annotationproperties=annotationproperties,
        metadata=metadata,
        imports=imports,
        base_iri=base_iri,
        base_iri_from_metadata=base_iri_from_metadata,
        catalog=catalog,
        force=force,
        input_ontology=input_ontology,
    )


def create_ontology_from_pandas(  # pylint:disable=too-many-locals,too-many-branches,too-many-statements,too-many-arguments, too-many-positional-arguments
    data: pd.DataFrame,
    objectproperties: pd.DataFrame,
    annotationproperties: pd.DataFrame,
    dataproperties: pd.DataFrame,
    metadata: pd.DataFrame,
    imports: pd.DataFrame,
    base_iri: str = "http://emmo.info/emmo/domain/onto#",
    base_iri_from_metadata: bool = True,
    catalog: dict = None,
    force: bool = False,
    input_ontology: Union[ontopy.ontology.Ontology, None] = None,
) -> Tuple[ontopy.ontology.Ontology, dict]:
    """
    Create an ontology from a pandas DataFrame.

    Check 'create_ontology_from_excel' for complete documentation.
    """
    # Get ontology to which new concepts should be added
    if input_ontology:
        onto = input_ontology
        catalog = {}
        # Since we will remove newly created python_name added
        # by owlready2 in the triples, we keep track of those
        # that come from the input ontology
        pyname_triples_to_keep = list(
            onto.get_unabbreviated_triples(
                predicate="http://www.lesfleursdunormal.fr/static/_downloads/"
                "owlready_ontology.owl#python_name"
            )
        )
    else:  # Create new ontology
        onto, catalog = get_metadata_from_dataframe(
            metadata, base_iri, imports=imports
        )

        # Set given or default base_iri if base_iri_from_metadata is False.
        if not base_iri_from_metadata:
            onto.base_iri = base_iri
    # onto.sync_python_names()
    # prefLabel, label, and altLabel
    # are default label annotations
    onto.set_default_label_annotations()
    # Add object properties
    if objectproperties is not None:
        objectproperties = _clean_dataframe(objectproperties)
        (
            onto,
            objectproperties_with_errors,
            added_objprop_indices,
        ) = _add_entities(
            onto=onto,
            data=objectproperties,
            entitytype=owlready2.ObjectPropertyClass,
            force=force,
        )

    if annotationproperties is not None:
        annotationproperties = _clean_dataframe(annotationproperties)
        (
            onto,
            annotationproperties_with_errors,
            added_annotprop_indices,
        ) = _add_entities(
            onto=onto,
            data=annotationproperties,
            entitytype=owlready2.AnnotationPropertyClass,
            force=force,
        )

    if dataproperties is not None:
        dataproperties = _clean_dataframe(dataproperties)
        (
            onto,
            dataproperties_with_errors,
            added_dataprop_indices,
        ) = _add_entities(
            onto=onto,
            data=dataproperties,
            entitytype=owlready2.DataPropertyClass,
            force=force,
        )
    onto.sync_attributes(
        name_policy="uuid", name_prefix="EMMO_", class_docstring="elucidation"
    )
    # Clean up data frame with new concepts
    data = _clean_dataframe(data)
    # Add entities
    onto, entities_with_errors, added_concept_indices = _add_entities(
        onto=onto, data=data, entitytype=owlready2.ThingClass, force=force
    )

    # Add entity properties in a second loop
    for index in added_concept_indices:
        row = data.loc[index]
        properties = row["Relations"]
        if properties == "nan":
            properties = None
        if isinstance(properties, str):
            try:
                entity = onto.get_by_label(row["prefLabel"].strip())
            except NoSuchLabelError:
                pass
            props = properties.split(";")
            for prop in props:
                try:
                    entity.is_a.append(evaluate(onto, prop.strip()))
                except pyparsing.ParseException as exc:
                    warnings.warn(
                        # This is currently not tested
                        f"Error in Property assignment for: '{entity}'. "
                        f"Property to be Evaluated: '{prop}'. "
                        f"{exc}"
                    )
                    entities_with_errors["errors_in_properties"].append(
                        entity.name
                    )
                except NoSuchLabelError as exc:
                    msg = (
                        f"Error in Property assignment for: {entity}. "
                        f"Property to be Evaluated: {prop}. "
                        f"{exc}"
                    )
                    if force is True:
                        warnings.warn(msg)
                        entities_with_errors["errors_in_properties"].append(
                            entity.name
                        )
                    else:
                        raise ExcelError(msg) from exc

    # Add range and domain for object properties
    if objectproperties is not None:
        onto, objectproperties_with_errors = _add_range_domain(
            onto=onto,
            properties=objectproperties,
            added_prop_indices=added_objprop_indices,
            properties_with_errors=objectproperties_with_errors,
            force=force,
        )
        for key, value in objectproperties_with_errors.items():
            entities_with_errors["obj_prop_" + key] = value
    # Add range and domain for annotation properties
    if annotationproperties is not None:
        onto, annotationproperties_with_errors = _add_range_domain(
            onto=onto,
            properties=annotationproperties,
            added_prop_indices=added_annotprop_indices,
            properties_with_errors=annotationproperties_with_errors,
            force=force,
        )
        for key, value in annotationproperties_with_errors.items():
            entities_with_errors["annot_prop_" + key] = value

    # Add range and domain for data properties
    if dataproperties is not None:
        onto, dataproperties_with_errors = _add_range_domain(
            onto=onto,
            properties=dataproperties,
            added_prop_indices=added_dataprop_indices,
            properties_with_errors=dataproperties_with_errors,
            force=force,
        )
        for key, value in dataproperties_with_errors.items():
            entities_with_errors["data_prop_" + key] = value

    # Synchronise Python attributes to ontology
    onto.sync_attributes(
        name_policy="uuid", name_prefix="EMMO_", class_docstring="elucidation"
    )
    onto.dir_label = False
    entities_with_errors = {
        key: set(value) for key, value in entities_with_errors.items()
    }

<<<<<<< HEAD
    # Remove triples with predicate 'python_name' added by owlready2i>0.45
=======
    # Remove triples with predicate 'python_name' added by owlready2
>>>>>>> d3f8e882
    onto._del_data_triple_spod(  # pylint: disable=protected-access
        p=onto._abbreviate(  # pylint: disable=protected-access
            "http://www.lesfleursdunormal.fr/static/_downloads/"
            "owlready_ontology.owl#python_name"
        )
    )
<<<<<<< HEAD
=======
    # Add back the triples python name triples that were in the input_ontology.
    if input_ontology:
        for triple in pyname_triples_to_keep:
            onto._add_data_triple_spod(  # pylint: disable=protected-access
                s=triple[0], p=triple[1], o=triple[2]
            )
>>>>>>> d3f8e882

    return onto, catalog, entities_with_errors


def get_metadata_from_dataframe(  # pylint: disable=too-many-locals,too-many-branches,too-many-statements
    metadata: pd.DataFrame,
    base_iri: str,
    base_iri_from_metadata: bool = True,
    imports: pd.DataFrame = None,
    catalog: dict = None,
) -> Tuple[ontopy.ontology.Ontology, dict]:
    """Create ontology with metadata from pd.DataFrame"""

    # base_iri from metadata if it exists and base_iri_from_metadata
    if base_iri_from_metadata:
        try:
            base_iris = _parse_literal(metadata, "Ontology IRI", metadata=True)
            if len(base_iris) > 1:
                warnings.warn(
                    "More than one Ontology IRI given. The first was chosen."
                )
            base_iri = base_iris[0] + "#"
        except (TypeError, ValueError, AttributeError, IndexError):
            pass

    # Create new ontology
    onto = get_ontology(base_iri)

    # Add imported ontologies
    catalog = {} if catalog is None else catalog
    locations = set()
    for _, row in imports.iterrows():
        # for location in imports:
        location = row["Imported ontologies"]
        if not pd.isna(location) and location not in locations:
            imported = onto.world.get_ontology(location).load()
            onto.imported_ontologies.append(imported)
            catalog[imported.base_iri.rstrip("#/")] = location
            try:
                cat = read_catalog(location.rsplit("/", 1)[0])
                catalog.update(cat)
            except ReadCatalogError:
                warnings.warn(f"Catalog for {imported} not found.")
            locations.add(location)
        # set defined prefix
        if not pd.isna(row["prefix"]):
            # set prefix for all ontologies with same 'base_iri_root'
            if not pd.isna(row["base_iri_root"]):
                onto.set_common_prefix(
                    iri_base=row["base_iri_root"], prefix=row["prefix"]
                )
            # If base_root not given, set prefix only to top ontology
            else:
                imported.prefix = row["prefix"]

    with onto:
        # Add title
        try:
            _add_literal(
                metadata,
                onto.metadata.title,
                "Title",
                metadata=True,
                only_one=True,
            )
        except AttributeError:
            pass

        # Add license
        try:
            _add_literal(
                metadata, onto.metadata.license, "License", metadata=True
            )
        except AttributeError:
            pass

        # Add authors/creators
        try:
            _add_literal(
                metadata, onto.metadata.creator, "Author", metadata=True
            )
        except AttributeError:
            pass

        # Add contributors
        try:
            _add_literal(
                metadata,
                onto.metadata.contributor,
                "Contributor",
                metadata=True,
            )
        except AttributeError:
            pass

        # Add versionInfo
        try:
            _add_literal(
                metadata,
                onto.metadata.versionInfo,
                "Ontology version Info",
                metadata=True,
                only_one=True,
            )
        except AttributeError:
            pass
    return onto, catalog


def _parse_literal(
    data: Union[pd.DataFrame, pd.Series],
    name: str,
    metadata: bool = False,
    sep: str = ";",
) -> list:
    """Helper function to make list ouf strings from ';'-delimited
    strings in one string.
    """
    if metadata is True:
        values = data.loc[data["Metadata name"] == name]["Value"].item()
    else:
        values = data[name]
    if not (pd.isna(values) or values == "nan"):
        return str(values).split(sep)
    return []


def _add_literal(  # pylint: disable=too-many-arguments
    data: Union[pd.DataFrame, pd.Series],
    destination: owlready2.prop.IndividualValueList,  #
    name: str,
    *,
    metadata: bool = False,
    only_one: bool = False,
    sep: str = ";",
    expected: bool = True,
) -> None:
    """Append literal data to ontological entity."""
    try:
        name_list = _parse_literal(data, name, metadata=metadata, sep=sep)
        if only_one is True and len(name_list) > 1:
            warnings.warn(
                f"More than one {name} is given. The first was chosen."
            )
            destination.append(english(name_list[0]))
        else:
            destination.extend([english(nm) for nm in name_list])
    except (TypeError, ValueError, AttributeError):
        if expected:
            if metadata:
                warnings.warn(f"Missing metadata {name}")
            else:
                warnings.warn(f"{data[0]} has no {name}")


def _clean_dataframe(
    data: pd.DataFrame,
) -> pd.DataFrame:
    """Remove lines with empty prefLabel,
    convert all data to strings, remove spaces, and finally remove
    additional rows with 0-length prefLabel.
    """
    data = data[data["prefLabel"].notna()]
    data = data.astype(str)
    data["prefLabel"] = data["prefLabel"].str.strip()
    data = data[data["prefLabel"].str.len() > 0]
    data.reset_index(drop=True, inplace=True)
    return data


def _add_entities(
    # pylint: disable=too-many-statements,too-many-branches, too-many-locals
    onto: ontopy.ontology.Ontology,
    data: pd.DataFrame,
    entitytype: Union[
        owlready2.ThingClass,
        owlready2.AnnotationPropertyClass,
        owlready2.ObjectPropertyClass,
        owlready2.DataPropertyClass,
    ],
    force: bool = False,
) -> Tuple[ontopy.ontology.Ontology, dict, list]:
    """Add entities to ontology.
    Returns ontology, dictionary with lists of entities that raise errors,
    and a list with indices of added rows."""
    labels = set(data["prefLabel"])
    for altlabel in data["altLabel"].str.strip():
        if not altlabel == "nan":
            labels.update(altlabel.split(";"))
    # Find column name depending on entitytype
    rowheader = "entity_type_not_set"
    if entitytype is owlready2.ThingClass:
        rowheader = "subClassOf"
    # If entitytype is a subclass of owlready2.PropertyClass
    elif entitytype in [
        owlready2.AnnotationPropertyClass,
        owlready2.ObjectPropertyClass,
        owlready2.DataPropertyClass,
    ]:
        rowheader = "subPropertyOf"
    else:
        raise TypeError(f"Unexpected `entitytype`: {entitytype!r}")

    # Dictionary with lists of entities that raise errors
    entities_with_errors = {
        "already_defined": [],
        "in_imported_ontologies": [],
        "wrongly_defined": [],
        f"missing_{rowheader}": [],
        f"invalid_{rowheader}": [],
        "nonadded_entities": [],
        "errors_in_properties": [],
    }

    with onto:
        remaining_rows = set(range(len(data)))
        all_added_rows = []
        while remaining_rows:
            added_rows = set()
            for index in remaining_rows:
                row = data.loc[index]
                name = row["prefLabel"]
                # Check if entity is already in ontology
                try:
                    onto.get_by_label(name)
                    if onto.base_iri in [
                        a.namespace.base_iri
                        for a in onto.get_by_label_all(name)
                    ]:
                        if not force:
                            raise ExcelError(
                                f'Concept "{name}" already in ontology'
                            )
                        warnings.warn(
                            f'Ignoring concept "{name}" since it is already in '
                            "the ontology."
                        )
                        entities_with_errors["already_defined"].append(name)
                        continue
                    entities_with_errors["in_imported_ontologies"].append(name)
                except (ValueError, TypeError) as err:
                    warnings.warn(
                        f'Ignoring concept "{name}". '
                        f'The following error was raised: "{err}"'
                    )
                    entities_with_errors["wrongly_defined"].append(name)
                    continue
                except NoSuchLabelError:
                    pass

                # Find parents
                if entitytype is owlready2.ThingClass:
                    rowheader = "subClassOf"
                # If entitytype is a subclass of owlready2.PropertyClass
                elif entitytype in [
                    owlready2.AnnotationPropertyClass,
                    owlready2.ObjectPropertyClass,
                    owlready2.DataPropertyClass,
                ]:
                    rowheader = "subPropertyOf"

                (
                    parents,
                    invalid_parent,
                    entities_with_errors,
                ) = _make_entity_list(
                    onto,
                    row,
                    rowheader,
                    force,
                    entities_with_errors,
                    name,
                    labels,
                )
                if invalid_parent:
                    continue
                if not parents:
                    if entitytype == owlready2.ThingClass:
                        parents = [owlready2.Thing]
                    elif entitytype == owlready2.AnnotationPropertyClass:
                        parents = [owlready2.AnnotationProperty]
                    elif entitytype == owlready2.ObjectPropertyClass:
                        parents = [owlready2.ObjectProperty]
                    elif entitytype == owlready2.DataPropertyClass:
                        parents = [owlready2.DataProperty]

                # Add entity
                try:
                    entity = onto.new_entity(
                        name, parents, entitytype=entitytype
                    )
                except LabelDefinitionError:
                    entities_with_errors["wrongly_defined"].append(name)
                    continue
                added_rows.add(index)
                # Add elucidation
                try:
                    _add_literal(
                        row,
                        entity.elucidation,
                        "Elucidation",
                        only_one=True,
                    )
                except AttributeError as err:
                    if force:
                        _add_literal(
                            row,
                            entity.comment,
                            "Elucidation",
                            only_one=True,
                        )
                        warnings.warn("Elucidation added as comment.")
                    else:
                        raise ExcelError(
                            f"Not able to add elucidations. {err}."
                        ) from err

                # Add examples
                try:
                    _add_literal(
                        row, entity.example, "Examples", expected=False
                    )
                except AttributeError:
                    if force:
                        warnings.warn(
                            "Not able to add examples. "
                            "Did you forget to import an ontology?."
                        )

                # Add comments
                _add_literal(row, entity.comment, "Comments", expected=False)

                # Add altLabels
                try:
                    _add_literal(
                        row, entity.altLabel, "altLabel", expected=False
                    )
                except AttributeError as err:
                    if force is True:
                        _add_literal(
                            row,
                            entity.label,
                            "altLabel",
                            expected=False,
                        )
                        warnings.warn("altLabel added as rdfs.label.")
                    else:
                        raise ExcelError(
                            f"Not able to add altLabels. " f"{err}."
                        ) from err
                # Add other annotations if any

                if not (
                    pd.isna(row["Other annotations"])
                    or row["Other annotations"] == ""
                    or row["Other annotations"] == "nan"
                ):
                    for annotation in row["Other annotations"].split(";"):
                        key, value = annotation.split("=", 1)
                        entity[key.strip(" ")] = english(value.strip(" "))

            remaining_rows.difference_update(added_rows)
            # Detect infinite loop...
            if not added_rows and remaining_rows:
                unadded = [data.loc[i].prefLabel for i in remaining_rows]
                if force is True:
                    warnings.warn(
                        f"Not able to add the following concepts: {unadded}."
                        " Will continue without these."
                    )
                    remaining_rows = False
                    entities_with_errors["nonadded_concepts"] = unadded
                else:
                    raise ExcelError(
                        f"Not able to add the following concepts: {unadded}."
                    )
            all_added_rows.extend(added_rows)

    return onto, entities_with_errors, all_added_rows


# Helper function for adding range and domain to properties
def _add_range_domain(
    onto: owlready2.Ontology,
    properties: pd.DataFrame,
    added_prop_indices: list,
    properties_with_errors: dict,
    force: bool = False,
) -> Tuple[owlready2.Ontology, dict]:
    """Add range and domain to properties.

    Arguments:
        onto: ontology with properties already added,
        properties: properties to whcih range and domain are to be added,
        added_prop_indices: indices in properties dataframe describing
            properties that have been added,
        properties_with_errors: dictionary to store properties with errors,
        force: if True, will skip properties with errors and add them to
            the dictionary. If False errors will cause eception.

    Returns:
        onto: ontology with range and domain added to properties,
        properties_with_errors: dictionary with properties with errors.
    """
    # check if both 'Ranges' and 'Domains' columns are present in dataframe
    if (
        "Ranges" not in properties.columns
        or "Domains" not in properties.columns
    ):
        return onto, properties_with_errors

    properties_with_errors["errors_in_range"] = []
    properties_with_errors["errors_in_domain"] = []
    for index in added_prop_indices:
        row = properties.loc[index]
        try:
            prop = onto.get_by_label(row["prefLabel"].strip())
        except NoSuchLabelError:
            pass
        if row["Ranges"] != "nan":
            try:
                prop.range = [onto.get_by_label(row["Ranges"].strip())]
            except NoSuchLabelError as exc:
                msg = (
                    f"Error in range assignment for: {prop}. "
                    f"Range to be Evaluated: {row['Ranges']}. "
                    f"{exc}"
                )
                if force is True:
                    warnings.warn(msg)
                    properties_with_errors["errors_in_range"].append(prop.name)
                else:
                    raise ExcelError(msg) from exc
        if row["Domains"] != "nan":
            try:
                prop.domain = [onto.get_by_label(row["Domains"].strip())]
            except NoSuchLabelError as exc:
                msg = (
                    f"Error in domain assignment for: {prop}. "
                    f"Domain to be Evaluated: {row['Domains']}. "
                    f"{exc}"
                )
                if force is True:
                    warnings.warn(msg)
                    properties_with_errors["errors_in_domain"].append(prop.name)
                else:
                    raise ExcelError(msg) from exc
    return onto, properties_with_errors


def _make_entity_list(  # pylint: disable=too-many-arguments, too-many-positional-arguments
    onto: owlready2.Ontology,
    row: pd.Series,
    rowheader: str,
    force: bool,
    entities_with_errors: dict,
    label: str,
    valid_labels: list,
):
    """Help function to create a list of entities
    from a pd.DataFrame wcich is a str."""
    if row[rowheader] == "nan":
        if not force:
            raise ExcelError(f"{row[0]} has no {rowheader}")
        name_list = []
        entities_with_errors[f"missing_{rowheader}"].append(label)
    else:
        name_list = str(row[rowheader]).split(";")
    concepts = []
    invalid_concept = False
    for name in name_list:
        try:
            concept = onto.get_by_label(name.strip())
        except (NoSuchLabelError, ValueError) as exc:
            if name not in valid_labels:
                if force:
                    warnings.warn(
                        f'Invalid {rowheader} for "{label}": ' f'"{name}".'
                    )
                    entities_with_errors[f"invalid_{rowheader}"].append(label)
                    break
                raise ExcelError(
                    f'Invalid {rowheader} for "{label}": {exc}\n'
                    "Have you forgotten an imported ontology?"
                ) from exc
            invalid_concept = True
            break
        else:
            concepts.append(concept)

    return concepts, invalid_concept, entities_with_errors<|MERGE_RESOLUTION|>--- conflicted
+++ resolved
@@ -466,26 +466,21 @@
         key: set(value) for key, value in entities_with_errors.items()
     }
 
-<<<<<<< HEAD
-    # Remove triples with predicate 'python_name' added by owlready2i>0.45
-=======
+
     # Remove triples with predicate 'python_name' added by owlready2
->>>>>>> d3f8e882
     onto._del_data_triple_spod(  # pylint: disable=protected-access
         p=onto._abbreviate(  # pylint: disable=protected-access
             "http://www.lesfleursdunormal.fr/static/_downloads/"
             "owlready_ontology.owl#python_name"
         )
     )
-<<<<<<< HEAD
-=======
+
     # Add back the triples python name triples that were in the input_ontology.
     if input_ontology:
         for triple in pyname_triples_to_keep:
             onto._add_data_triple_spod(  # pylint: disable=protected-access
                 s=triple[0], p=triple[1], o=triple[2]
             )
->>>>>>> d3f8e882
 
     return onto, catalog, entities_with_errors
 
