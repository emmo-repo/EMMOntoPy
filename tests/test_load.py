--- conflicted
+++ resolved
@@ -5,10 +5,8 @@
 
 
 def test_load(repo_dir: "Path", testonto: "Ontology") -> None:
-<<<<<<< HEAD
     import pytest
-=======
->>>>>>> bcfcbfd5
+
     from ontopy import get_ontology
     from ontopy.ontology import HTTPError
 
