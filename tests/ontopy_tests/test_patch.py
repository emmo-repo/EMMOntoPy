"""Tests Owlready2 patches implemented in ontopy/patch.py

"""
import re

import pytest

from ontopy import get_ontology
from owlready2 import owl, Inverse

from utilities import setassert


def test_get_by_label_onto(emmo: "Ontology") -> None:
    # Test some ThingClass extensions implemented in patch.py
    assert str(emmo.Atom.get_preferred_label()) == "Atom"

    assert emmo.Atom.get_parents() == {emmo.MolecularEntity}

    setassert(
        emmo.Atom.get_annotations().keys(),
        {
            "prefLabel",
            "altLabel",
            "elucidation",
            "comment",
        },
    )
    setassert(
        emmo.Atom.get_annotations(all=True).keys(),
        {
            "IEVReference",
            "ISO14040Reference",
            "ISO80000Reference",
            "ISO9000Reference",
            "OWLDLRestrictedAxiom",
            "VIMTerm",
            "abstract",
            "altLabel",
            "comment",
            "conceptualisation",
            "contact",
            "contributor",
            "creator",
            "dbpediaReference",
            "definition",
            "elucidation",
            "etymology",
            "example",
            "figure",
            "iupacReference",
            "license",
            "logo",
            "minQualifiedCardinality",
            "omReference",
            "prefLabel",
            "publisher",
            "qualifiedCardinality",
            "qudtReference",
            "title",
            "ucumCode",
            "uneceCommonCode",
            "unitSymbol",
            "wikidataReference",
            "wikipediaReference",
        },
    )

    # Test item access/assignment/deletion for classes
    setassert(emmo.Atom["altLabel"], {"ChemicalElement"})

    with pytest.raises(KeyError):
        emmo.Atom["hasPart"]

    emmo.Atom["altLabel"] = "Element"
    setassert(emmo.Atom["altLabel"], {"ChemicalElement", "Element"})

    del emmo.Atom["altLabel"]
    assert emmo.Atom["altLabel"] == []

    emmo.Atom.altLabel = "ChemicalElement"
    assert emmo.Atom["altLabel"] == ["ChemicalElement"]

    assert emmo.Atom.is_defined == False
    assert emmo.Holistic.is_defined == True
    assert (
        emmo.wikipediaReference
    )  # Check that wikipediaReference is in ontology
    assert (
        emmo.Atom.wikipediaReference == []
    )  # Check that wikipediaReference can be acceses as attribute


<<<<<<< HEAD
def test_get_indirect_is_a(emmo: "Ontology") -> None:
    assert any(
        re.match("^emmo.*.hasDimensionString.value(.*)$", str(e))
        for e in emmo.MicroPascal.get_indirect_is_a()
    )
=======
def test_get_indirect_is_a() -> None:
    import re
    from ontopy import get_ontology

    emmo = get_ontology("emmo-development").load()
    assert any(
        re.match("^emmo.*\.hasDimensionString.value(.*)$", str(e))
        for e in emmo.MicroPascal.get_indirect_is_a()
    )
    assert all(
        re.match("^emmo.*\.Item$", str(e)) is None
        for e in emmo.MicroPascal.get_indirect_is_a()
    )
    assert any(
        re.match("^emmo.*\.Item$", str(e))
        for e in emmo.MicroPascal.get_indirect_is_a(skip_classes=False)
    )
>>>>>>> 55e1885f


# TODO: Fix disjoint_with().
# It seems not to take into account disjoint unions.
# assert set(emmo.Collection.disjoint_with()) == {emmo.Item}


# Comment out these tests for now because Owlready2 automatically converts
# `Inverse(emmo.hasPart)` to `emmo.isPartOf`.
#
# Also, check whether ancestors() does any inferences from disjoint unions, etc.
# If it does, it might be better to reley on ancestors() instead of implementing
# get_indirect_is_a() as a separate method
# assert emmo.CausalChain.get_indirect_is_a() == {
#    Inverse(emmo.hasPart).value(emmo.universe),
#    emmo.CausalParticle,
#    emmo.CausalStructure,
#    emmo.hasPart.some(emmo.Quantum),
#    emmo.hasTemporalPart.only(emmo.CausalPath | emmo.Quantum),
#    emmo.hasTemporalPart.some(emmo.CausalPath | emmo.Quantum),
# }
# assert emmo.CausalChain.get_indirect_is_a(skip_classes=False) == {
#    Inverse(emmo.hasPart).value(emmo.universe),
#    emmo.CausalObject,
#    emmo.EMMO,
#    emmo.Item,
#    emmo.Particle,
#    emmo.hasPart.some(emmo.Quantum),
#    emmo.hasTemporalPart.only(emmo.CausalChain | emmo.Quantum),
#    emmo.hasTemporalPart.some(emmo.CausalChain | emmo.Quantum),
#    owl.Thing,
# }<|MERGE_RESOLUTION|>--- conflicted
+++ resolved
@@ -91,13 +91,6 @@
     )  # Check that wikipediaReference can be acceses as attribute
 
 
-<<<<<<< HEAD
-def test_get_indirect_is_a(emmo: "Ontology") -> None:
-    assert any(
-        re.match("^emmo.*.hasDimensionString.value(.*)$", str(e))
-        for e in emmo.MicroPascal.get_indirect_is_a()
-    )
-=======
 def test_get_indirect_is_a() -> None:
     import re
     from ontopy import get_ontology
@@ -115,7 +108,6 @@
         re.match("^emmo.*\.Item$", str(e))
         for e in emmo.MicroPascal.get_indirect_is_a(skip_classes=False)
     )
->>>>>>> 55e1885f
 
 
 # TODO: Fix disjoint_with().
