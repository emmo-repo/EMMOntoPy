"""Test the `ontodoc` tool."""
<<<<<<< HEAD

from typing import TYPE_CHECKING

=======
>>>>>>> c8a9a684
import pytest


def test_run() -> None:
    """Check that running `ontodoc` works."""
    from ontopy.testutils import ontodir, outdir, get_tool_module

    ontodoc = get_tool_module("ontodoc")

    test_file = ontodir / "models.ttl"
    ontodoc = get_tool_module("ontodoc")

    ontodoc.main([str(test_file), str(outdir / "test.md")])
    ontodoc.main(
        [str(test_file), "--format=simple-html", str(outdir / "test.html")]
    )


def test_run_w_individual() -> None:
    """Check that running `ontodoc` works when there is an individual."""
    from ontopy.testutils import ontodir, outdir, get_tool_module

    test_file = ontodir / "testonto_w_individual.ttl"
    ontodoc = get_tool_module("ontodoc")

    ontodoc.main([str(test_file), str(outdir / "test.md")])
    ontodoc.main(
        [str(test_file), "--format=simple-html", str(outdir / "test.html")]
    )


@pytest.mark.filterwarnings(
    "ignore:Ignoring instance"
)  # currently pytest is set to accept warnings, but this might change in the future
def test_run_w_punning() -> None:
    """Check that running `ontodoc` works even if there is a punned individual.
    This will throw and extra warning as the punned individual will be ignored.
    """
    from ontopy.testutils import ontodir, outdir, get_tool_module

    test_file = ontodir / "testonto_w_punning.ttl"
    ontodoc = get_tool_module("ontodoc")

    ontodoc.main([str(test_file), str(outdir / "test.md")])
    ontodoc.main(
        [str(test_file), "--format=simple-html", str(outdir / "test.html")]
    )<|MERGE_RESOLUTION|>--- conflicted
+++ resolved
@@ -1,10 +1,6 @@
 """Test the `ontodoc` tool."""
-<<<<<<< HEAD
 
 from typing import TYPE_CHECKING
-
-=======
->>>>>>> c8a9a684
 import pytest
 
 
