"""Test the `ontograph` tool."""
<<<<<<< HEAD

from typing import TYPE_CHECKING
=======
>>>>>>> c8a9a684


def test_run() -> None:
    """Check that running `ontograph` works."""
    from ontopy.testutils import ontodir, outdir, get_tool_module

    test_file = ontodir / "models.ttl"
    ontograph = get_tool_module("ontograph")

    ontograph.main([str(test_file), str(outdir / "test.png")])<|MERGE_RESOLUTION|>--- conflicted
+++ resolved
@@ -1,9 +1,11 @@
 """Test the `ontograph` tool."""
-<<<<<<< HEAD
 
 from typing import TYPE_CHECKING
-=======
->>>>>>> c8a9a684
+
+if TYPE_CHECKING:
+    from pathlib import Path
+    from types import ModuleType
+    from typing import Callable
 
 
 def test_run() -> None:
