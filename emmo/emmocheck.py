--- conflicted
+++ resolved
@@ -212,13 +212,8 @@
         ))
         exceptions.update(self.get_config('test_namespace.exceptions', ()))
         def checker(onto, ignore_namespace):
-<<<<<<< HEAD
-            if onto.base_iri in ignore_namespace:
-=======
-            if list(filter(self.onto.base_iri.strip('#').endswith,
-                           self.ignore_namespace)) != []:
+            if onto.base_iri.rstrip('#') in ignore_namespace:
                 print('Skipping namespace: ' + self.onto.base_iri)
->>>>>>> 2028a567
                 return
             if self.check_imported:
                 entities = onto.get_entities()
@@ -242,13 +237,10 @@
                             msg='IRI %r does not correspond to module '
                             'namespace: %r' % (e.iri, onto.base_iri))
 
-<<<<<<< HEAD
             if self.check_imported:
                 for imp_onto in onto.imported_ontologies:
                     checker(imp_onto, ignore_namespace)
 
-=======
->>>>>>> 2028a567
         visited = set()
         if list(filter(self.onto.base_iri.strip('#').endswith,
                        self.ignore_namespace)) != []:
@@ -326,11 +318,7 @@
     onto.load(only_local=args.local,
               url_from_catalog=args.url_from_catalog,
               catalog_file=args.catalog_file)
-<<<<<<< HEAD
-
-=======
-    
->>>>>>> 2028a567
+
     # Store settings TestEMMOConventions
     TestEMMOConventions.onto = onto
     TestEMMOConventions.check_imported = args.check_imported
