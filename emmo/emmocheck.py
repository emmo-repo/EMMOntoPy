# -*- coding: utf-8 -*-
"""
A module for testing an ontology against conventions defined for EMMO.

A YAML file can be provided with additional test configurations.

Example configuration file:

    test_unit_dimensions:
      exceptions:
        - myunits.MyUnitCategory1
        - myunits.MyUnitCategory2
"""
import os
import sys
import re
import unittest
import itertools
import argparse
import fnmatch

from .ontology import World
from .patch import get_preferred_label as get_label
from . import onto_path

try:
    from .colortest import ColourTextTestRunner as TextTestRunner
except ImportError:
    from unittest import TextTestRunner


class TestEMMOConventions(unittest.TestCase):
    """Base class for testing an ontology against EMMO conventions."""
    config = {}  # configurations

    def get_config(self, string, default=None):
        """Returns the configuration specified by `string`.

        If configuration is not found in the configuration file, `default`
        is returned.

        Sub-configurations can be accessed by separating the components with
        dots, like "test_namespace.exceptions".
        """
        c = self.config
        try:
            for token in string.split('.'):
                c = c[token]
        except KeyError:
            return default
        return c


class TestSyntacticEMMOConventions(TestEMMOConventions):
    """Test syntactic EMMO conventions."""
    def test_number_of_labels(self):
        """Check that all entities have one and only one prefLabel.

        Use "altLabel" for synonyms.

        The only allowed exception is entities who's representation
        starts with "owl.".
        """
        exceptions = set((
            'terms.license',
            'terms.abstract',
            'terms.contributor',
            'terms.creator',
            'terms.publisher',
            'terms.title',
            'core.prefLabel',
            'core.altLabel',
            'core.hiddenLabel',
        ))
        exceptions.update(self.get_config('test_number_of_labels', ()))

        for e in self.onto.get_entities():
            if repr(e) not in exceptions:
                with self.subTest(entity=e, labels=get_label(e)):
                    if not repr(e).startswith('owl.'):
                        self.assertTrue(hasattr(e, 'prefLabel'))
                        self.assertEqual(1, len(e.prefLabel))

    def test_class_label(self):
        """Check that class labels are CamelCase and valid (Python) identifiers.

        For CamelCase, we are currently only checking that the labels
        start with upper case.
        """
        exceptions = set((
            '0-manifold',
            '1-manifold',
            '2-manifold',
            '3-manifold',
        ))
        for cls in self.onto.classes(self.check_imported):
            for label in cls.label + getattr(cls, 'prefLabel', []):
                if label not in exceptions:
                    with self.subTest(entity=cls, label=label):
                        self.assertTrue(label.isidentifier())
                        self.assertTrue(label[0].isupper())

    def test_object_property_label(self):
        """Check that object property labels are lowerCamelCase.

        Allowed exceptions: "EMMORelation"

        If they start with "has" or "is" they should be followed by a
        upper case letter.

        If they start with "is" they should also end with "Of".
        """
        for op in self.onto.object_properties():
            for label in op.label:
                if label == 'EMMORelation':
                    continue
                self.assertTrue(label[0].islower())
                if label.startswith('has'):
                    self.assertTrue(label[3].isupper())
                if label.startswith('is'):
                    self.assertTrue(label[2].isupper())
                    self.assertTrue(label.endswith('Of'))


class TestFunctionalEMMOConventions(TestEMMOConventions):
    """Test functional EMMO conventions."""

    def test_unit_dimension(self):
        """Check that all measurement units have a physical dimension.

        Configurations:
            exceptions - full class names of classes to ignore.
        """
        exceptions = set((
            'metrology.MultipleUnit',
            'metrology.SubMultipleUnit',
            'metrology.OffSystemUnit',
            'metrology.PrefixedUnit',
            'metrology.NonPrefixedUnit',
            'metrology.SpecialUnit',
            'metrology.DerivedUnit',
            'metrology.BaseUnit',
            'metrology.UnitSymbol',
            'siunits.SICoherentDerivedUnit',
            'siunits.SINonCoherentDerivedUnit',
            'siunits.SISpecialUnit',
            'siunits.SICoherentUnit',
            'siunits.SIPrefixedUnit',
            'siunits.SIBaseUnit',
            'siunits.SIUnitSymbol',
            'siunits.SIUnit',

<<<<<<< HEAD
            'emmo.MultipleUnit',
            'emmo.SubMultipleUnit',
            'emmo.OffSystemUnit',
            'emmo.PrefixedUnit',
            'emmo.NonPrefixedUnit',
            'emmo.SpecialUnit',
            'emmo.DerivedUnit',
            'emmo.BaseUnit',
            'emmo.UnitSymbol',

            'emmo.SICoherentDerivedUnit',
            'emmo.SINonCoherentDerivedUnit',
            'emmo.SISpecialUnit',
            'emmo.SICoherentUnit',
            'emmo.SIPrefixedUnit',
            'emmo.SIBaseUnit',
            'emmo.SIUnitSymbol',
=======
>>>>>>> 4313d3bd
            'emmo.SIUnit',
        ))
        exceptions.update(
            self.get_config('test_unit_dimension.exceptions', ()))
<<<<<<< HEAD
        regex = re.compile(r'^(metrology|emmo).hasPhysicalDimension.some\(.*\)$')
=======
        regex = re.compile(r'^(emmo|metrology).hasPhysicalDimension.some\(.*\)$')
>>>>>>> 4313d3bd
        classes = set(self.onto.classes(self.check_imported))
        for cls in self.onto.MeasurementUnit.descendants():
            if not self.check_imported and cls not in classes:
                continue
            # Assume that actual units are not subclassed
            if not list(cls.subclasses()) and repr(cls) not in exceptions:
                with self.subTest(cls=cls, label=get_label(cls)):
                    self.assertTrue(
                        any(regex.match(repr(r))
                            for r in cls.get_indirect_is_a()), msg=cls)

    def test_quantity_dimension(self):
        """Check that all quantities have a physicalDimension annotation.

        Configurations:
            exceptions - full class names of classes to ignore.
        """
        exceptions = set((
            'properties.ModelledQuantitativeProperty',
            'properties.MeasuredQuantitativeProperty',
            'properties.ConventionalQuantitativeProperty',
            'metrology.QuantitativeProperty',
            'metrology.Quantity',
            'metrology.OrdinalQuantity',
            'metrology.BaseQuantity',
            'metrology.PhysicalConstant',
            'metrology.PhysicalQuantity',
            'metrology.ExactConstant',
            'metrology.MeasuredConstant',
            'metrology.DerivedQuantity',
            'isq.ISQBaseQuantity',
            'isq.InternationalSystemOfQuantity',
            'isq.ISQDerivedQuantity',
            'isq.SIExactConstant',

<<<<<<< HEAD
            'emmo.ModelledQuantitativeProperty',
            'emmo.MeasuredQuantitativeProperty',
            'emmo.ConventionalQuantitativeProperty',

            'emmo.QuantitativeProperty',
            'emmo.Quantity',
            'emmo.OrdinalQuantity',
            'emmo.BaseQuantity',
            'emmo.PhysicalConstant',
            'emmo.PhysicalQuantity',
            'emmo.ExactConstant',
            'emmo.MeasuredConstant',
            'emmo.DerivedQuantity',

            'emmo.ISQBaseQuantity',
            'emmo.InternationalSystemOfQuantity',
            'emmo.ISQDerivedQuantity',
            'emmo.SIExactConstant',
=======
            'emmo.PhysicalQuantity',
            'emmo.InternationalSystemOfQuantity',
            'emmo.ISQDerivedQuantity',
            'emmo.ISQBaseQuantity',
            'emmo.PhysicalConstant',
>>>>>>> 4313d3bd
        ))
        exceptions.update(
            self.get_config('test_quantity_dimension.exceptions', ()))
        regex = re.compile(
            '^T([+-][1-9]|0) L([+-][1-9]|0) M([+-][1-9]|0) I([+-][1-9]|0) '
            '(H|Θ)([+-][1-9]|0) N([+-][1-9]|0) J([+-][1-9]|0)$')
        classes = set(self.onto.classes(self.check_imported))
        for cls in self.onto.PhysicalQuantity.descendants():
            if not self.check_imported and cls not in classes:
                continue
            if repr(cls) not in exceptions:
                with self.subTest(cls=cls, label=get_label(cls)):
                    anno = cls.get_annotations()
                    self.assertIn('physicalDimension', anno, msg=cls)
                    physdim = anno['physicalDimension'].first()
                    self.assertRegex(physdim, regex, msg=cls)

    def test_namespace(self):
        """Check that all IRIs are namespaced after their (sub)ontology.

        Configurations:
            exceptions - full name of entities to ignore.
        """
        exceptions = set((
            'owl.qualifiedCardinality',
            'owl.minQualifiedCardinality',
            'terms.creator',
            'terms.contributor',
            'terms.publisher',
            'terms.title',
            'terms.license',
            'terms.abstract',
            'core.prefLabel',
            'core.altLabel',
            'core.hiddenLabel',
            'mereotopology.Item',
            'manufacturing.EngineeredMaterial',
        ))
        exceptions.update(self.get_config('test_namespace.exceptions', ()))
        def checker(onto, ignore_namespace):
            if list(filter(onto.base_iri.strip('#').endswith,
                           self.ignore_namespace)) != []:
                print('Skipping namespace: ' + onto.base_iri)
                return
            entities = itertools.chain(onto.classes(),
                                       onto.object_properties(),
                                       onto.data_properties(),
                                       onto.individuals(),
                                       onto.annotation_properties())
            for e in entities:
                if e not in visited and repr(e) not in exceptions:
                    visited.add(e)
                    with self.subTest(
                            iri=e.iri, base_iri=onto.base_iri, entity=repr(e)):
                        self.assertTrue(
                            e.iri.endswith(e.name),
                            msg='the final part of entity IRIs must be their '
                            'name')
                        self.assertEqual(
                            e.iri, onto.base_iri + e.name,
                            msg='IRI %r does not correspond to module '
                            'namespace: %r' % (e.iri, onto.base_iri))

            if self.check_imported:
                for imp_onto in onto.imported_ontologies:
                    if imp_onto not in visited_onto:
                        visited_onto.add(imp_onto)
                        checker(imp_onto, ignore_namespace)

        visited = set()
        visited_onto = set()
        checker(self.onto, self.ignore_namespace)


def main():
    """Run all checks on ontology `iri`.  Default is 'http://emmo.info/emmo'.
    """
    parser = argparse.ArgumentParser(description=__doc__)
    parser.add_argument(
        'iri',
        help='File name or URI to the ontology to test.')
    parser.add_argument(
        '--database', '-d', metavar='FILENAME', default=':memory:',
        help='Load ontology from Owlready2 sqlite3 database.  The `iri` '
        'argument should in this case be the IRI of the ontology you '
        'want to check.')
    parser.add_argument(
        '--local', '-l', action='store_true',
        help='Load imported ontologies locally.  Their paths are specified '
        'in Protègè catalog files or via the --path option.  The IRI should '
        'be a file name.')
    parser.add_argument(
        '--catalog-file', default='catalog-v001.xml',
        help='Name of Protègè catalog file in the same folder as the '
        'ontology.  This option is used together with --local and '
        'defaults to "catalog-v001.xml".')
    parser.add_argument(
        '--path', action='append', default=[],
        help='Paths where imported ontologies can be found.  May be provided '
        'as a comma-separated string and/or with multiple --path options.')
    parser.add_argument(
        '--check-imported', '-i', action='store_true',
        help='Whether to check imported ontologies.')
    parser.add_argument(
        '--verbose', '-v', action='store_true',
        help='Verbosity level.')
    parser.add_argument(
        '--configfile', '-c',
        help='A yaml file with additional test configurations.')
    parser.add_argument(
        '--skip', '-s', action='append', default=[],
        help=('Shell pattern matching tests to skip.  This option may be '
              'provided multiple times.'))
    parser.add_argument(
        '--url-from-catalog', '-u', action='store_true',
        help=('Get url from catalog file'))
    parser.add_argument(
        '--ignore-namespace', '-n', action='append', default=[],
        help=('Namespace to be ignored. Can be given multiple '
              'times'))

    # Options to pass forward to unittest
    parser.add_argument(
        '--buffer', '-b',
        dest='unittest', action='append_const', const='-b',
        help=('The standard output and standard error streams are buffered '
              'during the test run. Output during a passing test is '
              'discarded. Output is echoed normally on test fail or error '
              'and is added to the failure messages.'))
    parser.add_argument(
        '--catch',
        dest='unittest', action='append_const', const='-c',
        help=('Control-C during the test run waits for the current test to '
              'end and then reports all the results so far. A second '
              'control-C raises the normal KeyboardInterrupt exception'))
    parser.add_argument(
        '--failfast', '-f',
        dest='unittest', action='append_const', const='-f',
        help=('Stop the test run on the first error or failure.'))
    try:
        args = parser.parse_args()
        sys.argv[1:] = args.unittest if args.unittest else []
        if args.verbose:
            sys.argv.append('-v')
    except SystemExit as e:
        os._exit(e.code)  # Exit without traceback on invalid arguments

    # Append to onto_path
    for paths in args.path:
        for path in paths.split(','):
            if path not in onto_path:
                onto_path.append(path)

    # Load ontology
    world = World(filename=args.database)
    if args.database != ':memory:' and args.iri not in world.ontologies:
        parser.error('The IRI argument should be one of the ontologies in '
                     'the database:\n  ' +
                     '\n  '.join(world.ontologies.keys()))

    onto = world.get_ontology(args.iri)
    onto.load(only_local=args.local,
              url_from_catalog=args.url_from_catalog,
              catalog_file=args.catalog_file)

    # Store settings TestEMMOConventions
    TestEMMOConventions.onto = onto
    TestEMMOConventions.check_imported = args.check_imported
    TestEMMOConventions.ignore_namespace = args.ignore_namespace

    # Configure tests
    verbosity = 2 if args.verbose else 1
    if args.configfile:
        import yaml
        with open(args.configfile, 'rt') as f:
            TestEMMOConventions.config.update(
                yaml.load(f, Loader=yaml.SafeLoader))

    # Run all subclasses of TestEMMOConventions as test suites
    status = 0
    for cls in TestEMMOConventions.__subclasses__():
        suite = unittest.TestLoader().loadTestsFromTestCase(cls)

        # Skip tests from command line
        for pattern in args.skip:
            for test in suite:
                name = test.id().split('.')[-1]
                if fnmatch.fnmatchcase(name, pattern):
                    setattr(test, 'setUp',
                            lambda: test.skipTest('skipped from command line'))

        runner = TextTestRunner(verbosity=verbosity)
        runner.resultclass.checkmode = True
        result = runner.run(suite)
        if result.failures:
            status = 1

    return status


if __name__ == '__main__':
    status = main()
    sys.exit(status)<|MERGE_RESOLUTION|>--- conflicted
+++ resolved
@@ -150,7 +150,6 @@
             'siunits.SIUnitSymbol',
             'siunits.SIUnit',
 
-<<<<<<< HEAD
             'emmo.MultipleUnit',
             'emmo.SubMultipleUnit',
             'emmo.OffSystemUnit',
@@ -168,17 +167,11 @@
             'emmo.SIPrefixedUnit',
             'emmo.SIBaseUnit',
             'emmo.SIUnitSymbol',
-=======
->>>>>>> 4313d3bd
             'emmo.SIUnit',
         ))
         exceptions.update(
             self.get_config('test_unit_dimension.exceptions', ()))
-<<<<<<< HEAD
-        regex = re.compile(r'^(metrology|emmo).hasPhysicalDimension.some\(.*\)$')
-=======
         regex = re.compile(r'^(emmo|metrology).hasPhysicalDimension.some\(.*\)$')
->>>>>>> 4313d3bd
         classes = set(self.onto.classes(self.check_imported))
         for cls in self.onto.MeasurementUnit.descendants():
             if not self.check_imported and cls not in classes:
@@ -214,7 +207,6 @@
             'isq.ISQDerivedQuantity',
             'isq.SIExactConstant',
 
-<<<<<<< HEAD
             'emmo.ModelledQuantitativeProperty',
             'emmo.MeasuredQuantitativeProperty',
             'emmo.ConventionalQuantitativeProperty',
@@ -233,13 +225,6 @@
             'emmo.InternationalSystemOfQuantity',
             'emmo.ISQDerivedQuantity',
             'emmo.SIExactConstant',
-=======
-            'emmo.PhysicalQuantity',
-            'emmo.InternationalSystemOfQuantity',
-            'emmo.ISQDerivedQuantity',
-            'emmo.ISQBaseQuantity',
-            'emmo.PhysicalConstant',
->>>>>>> 4313d3bd
         ))
         exceptions.update(
             self.get_config('test_quantity_dimension.exceptions', ()))
