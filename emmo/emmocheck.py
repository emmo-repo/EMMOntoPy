# -*- coding: utf-8 -*-
"""
A module for testing an ontology against conventions defined for EMMO.

A YAML file can be provided with additional test configurations.

Example configuration file:

    test_unit_dimensions:
      exceptions:
        - myunits.MyUnitCategory1
        - myunits.MyUnitCategory2
"""
import os
import sys
import re
import unittest
import itertools
import argparse
import fnmatch

from .ontology import World
from . import onto_path

try:
    from .colortest import ColourTextTestRunner as TextTestRunner
except ImportError:
    from unittest import TextTestRunner


class TestEMMOConventions(unittest.TestCase):
    """Base class for testing an ontology against EMMO conventions."""
    config = {}  # configurations

    def get_config(self, string, default=None):
        """Returns the configuration specified by `string`.

        If configuration is not found in the configuration file, `default`
        is returned.

        Sub-configurations can be accessed by separating the components with
        dots, like "test_namespace.exceptions".
        """
        c = self.config
        try:
            for token in string.split('.'):
                c = c[token]
        except KeyError:
            return default
        return c


class TestSyntacticEMMOConventions(TestEMMOConventions):
    """Test syntactic EMMO conventions."""
    def test_number_of_labels(self):
        """Check that all entities have one and only one prefLabel.

        Use "altLabel" for synonyms.

        The only allowed exception is entities who's representation
        starts with "owl.".
        """
        exceptions = set((
            'terms.license',
            'terms.abstract',
        ))
        exceptions.update(self.get_config('test_number_of_labels', ()))

        for e in itertools.chain(self.onto.classes(),
                                 self.onto.object_properties(),
                                 self.onto.data_properties(),
                                 self.onto.individuals(),
                                 self.onto.annotation_properties()):
            if repr(e) not in exceptions:
                with self.subTest(entity=e, labels=e.prefLabel):
                    if not repr(e).startswith('owl.'):
                        self.assertTrue(hasattr(e, 'prefLabel'))
                        self.assertEqual(1, len(e.prefLabel))

    def test_class_label(self):
        """Check that class labels are CamelCase.

        For now we just we just check that they start with upper case."""
        for cls in self.onto.classes():
            for label in cls.label:
                self.assertTrue(label[0].isupper() or label[0].isdigit())

    def test_object_property_label(self):
        """Check that object property labels are lowerCamelCase.

        Allowed exceptions: "EMMORelation"

        If they start with "has" or "is" they should be followed by a
        upper case letter.

        If they start with "is" they should also end with "Of".
        """
        for op in self.onto.object_properties():
            for label in op.label:
                if label == 'EMMORelation':
                    continue
                self.assertTrue(label[0].islower())
                if label.startswith('has'):
                    self.assertTrue(label[3].isupper())
                if label.startswith('is'):
                    self.assertTrue(label[2].isupper())
                    self.assertTrue(label.endswith('Of'))


class TestFunctionalEMMOConventions(TestEMMOConventions):
    """Test functional EMMO conventions."""

    def test_unit_dimension(self):
        """Check that all measurement units have a physical dimension.

        Configurations:
            exceptions - full class names of classes to ignore.
        """
        exceptions = set((
            'metrology.MultipleUnit',
            'metrology.SubMultipleUnit',
            'metrology.OffSystemUnit',
            'metrology.PrefixedUnit',
            'metrology.NonPrefixedUnit',
            'metrology.SpecialUnit',
            'metrology.DerivedUnit',
            'metrology.BaseUnit',
            'metrology.UnitSymbol',
            'siunits.SICoherentDerivedUnit',
            'siunits.SINonCoherentDerivedUnit',
            'siunits.SISpecialUnit',
            'siunits.SICoherentUnit',
            'siunits.SIPrefixedUnit',
            'siunits.SIBaseUnit',
            'siunits.SIUnitSymbol',
            'siunits.SIUnit',
        ))
        exceptions.update(
            self.get_config('test_unit_dimension.exceptions', ()))
        regex = re.compile(r'^metrology.hasPhysicalDimension.some\(.*\)$')
        classes = set(self.onto.classes())
        for cls in self.onto.MeasurementUnit.descendants():
            if not self.check_imported and cls not in classes:
                continue
            # Assume that actual units are not subclassed
            if not list(cls.subclasses()) and repr(cls) not in exceptions:
                with self.subTest(cls=cls):
                    self.assertTrue(
                        any(regex.match(repr(r))
                            for r in cls.get_indirect_is_a()), msg=cls)

    def test_quantity_dimension(self):
        """Check that all quantities have a physicalDimension annotation.

        Configurations:
            exceptions - full class names of classes to ignore.
        """
        exceptions = set((
            'properties.ModelledQuantitativeProperty',
            'properties.MeasuredQuantitativeProperty',
            'properties.ConventionalQuantitativeProperty',
            'metrology.QuantitativeProperty',
            'metrology.Quantity',
            'metrology.OrdinalQuantity',
            'metrology.BaseQuantity',
            'metrology.PhysicalConstant',
            'metrology.PhysicalQuantity',
            'metrology.ExactConstant',
            'metrology.MeasuredConstant',
            'metrology.DerivedQuantity',
            'isq.ISQBaseQuantity',
            'isq.InternationalSystemOfQuantity',
            'isq.ISQDerivedQuantity',
            'siunits.SIExactConstant',
        ))
        exceptions.update(
            self.get_config('test_quantity_dimension.exceptions', ()))
        regex = re.compile(
            '^T([+-][1-9]|0) L([+-][1-9]|0) M([+-][1-9]|0) I([+-][1-9]|0) '
            '(H|Θ)([+-][1-9]|0) N([+-][1-9]|0) J([+-][1-9]|0)$')
        classes = set(self.onto.classes())
        for cls in self.onto.PhysicalQuantity.descendants():
            if not self.check_imported and cls not in classes:
                continue
            if repr(cls) not in exceptions:
                with self.subTest(cls=cls):
                    anno = cls.get_annotations()
                    self.assertIn('physicalDimension', anno, msg=cls)
                    physdim = anno['physicalDimension'].first()
                    self.assertRegex(physdim, regex, msg=cls)

    def test_namespace(self):
        """Check that all IRIs are namespaced after their (sub)ontology.

        Configurations:
            exceptions - full name of entities to ignore.
        """
        exceptions = set((
            'owl.qualifiedCardinality',
            'owl.minQualifiedCardinality',
            'terms.creator',
            'terms.contributor',
            'terms.publisher',
            'terms.title',
            'terms.license',
            'terms.abstract',
            'core.prefLabel',
            'core.altLabel',
            'core.hiddenLabel',
            'mereotopology.Item',
            'manufacturing.EngineeredMaterial',
        ))
        exceptions.update(self.get_config('test_namespace.exceptions', ()))
<<<<<<< HEAD
        def checker(onto,ignore_namespace):
            for e in itertools.chain(onto.classes(),
                                     onto.object_properties(),
                                     onto.data_properties(),
                                     onto.individuals(),
                                     onto.annotation_properties()):
                if e not in visited and repr(e) not in exceptions:
                    visited.add(e)
                    if onto.base_iri not in ignore_namespace:

                        with self.subTest(
                                iri=e.iri, base_iri=onto.base_iri, entity=repr(e)):
                            self.assertTrue(
                                e.iri.endswith(e.name),
                                msg='the final part of entity IRIs must be their '
                                'name')
                            self.assertEqual(
                                e.iri[:-len(e.name)], onto.base_iri,
                                msg='IRI %r does not correspond to module '
                                'namespace: %r' % (e.iri, onto.base_iri))
                    else:
                        print('Skipping namespace: ' + self.onto.base_iri)

                if self.check_imported:
                    for imp_onto in onto.imported_ontologies:
                        checker(imp_onto, ignore_namespace)
=======
        def checker(onto):
            for e in onto.get_entities():
                if e not in visited and repr(e) not in exceptions:
                    visited.add(e)
                    with self.subTest(
                            iri=e.iri, base_iri=onto.base_iri, entity=repr(e)):
                        self.assertTrue(
                            e.iri.endswith(e.name),
                            msg='the final part of entity IRIs must be their '
                            'name')
                        self.assertEqual(
                            e.iri, e.namespace.base_iri + e.name,
                            msg='IRI %r does not correspond to module '
                            'namespace: %r' % (e.iri, onto.base_iri))

            if self.check_imported:
                for imp_onto in onto.imported_ontologies:
                    checker(imp_onto)
>>>>>>> 376b0f8b

        visited = set()
        if list(filter(self.onto.base_iri.strip('#').endswith, 
                       self.ignore_namespace)) != []:
            print('Skipping namespace: ' + self.onto.base_iri)
        else:
            checker(self.onto, self.ignore_namespace)


def main():
    """Run all checks on ontology `iri`.  Default is 'http://emmo.info/emmo'.
    """
    parser = argparse.ArgumentParser(description=__doc__)
    parser.add_argument(
        'iri',
        help='File name or URI to the ontology to test.')
    parser.add_argument(
        '--database', '-d', metavar='FILENAME', default=':memory:',
        help='Load ontology from Owlready2 sqlite3 database.  The `iri` '
        'argument should in this case be the IRI of the ontology you '
        'want to check.')
    parser.add_argument(
        '--local', '-l', action='store_true',
        help='Load imported ontologies locally.  Their paths are specified '
        'in Protègè catalog files or via the --path option.  The IRI should '
        'be a file name.')
    parser.add_argument(
        '--catalog-file', default='catalog-v001.xml',
        help='Name of Protègè catalog file in the same folder as the '
        'ontology.  This option is used together with --local and '
        'defaults to "catalog-v001.xml".')
    parser.add_argument(
        '--path', action='append', default=[],
        help='Paths where imported ontologies can be found.  May be provided '
        'as a comma-separated string and/or with multiple --path options.')
    parser.add_argument(
        '--check-imported', '-i', action='store_true',
        help='Whether to check imported ontologies.')
    parser.add_argument(
        '--verbose', '-v', action='store_true',
        help='Verbosity level.')
    parser.add_argument(
        '--configfile', '-c',
        help='A yaml file with additional test configurations.')
    parser.add_argument(
        '--skip', '-s', action='append', default=[],
        help=('Shell pattern matching tests to skip.  This option may be '
              'provided multiple times.'))
    parser.add_argument(
        '--url-from-catalog', '-u', action='store_true',
        help=('Get url from catalog file'))
    parser.add_argument(
        '--ignore-namespace', '-n', action='append', default=[],
        help=('Base_iri for namespace to be ignored. Can be given multiple '
              'times'))

    try:
        args, argv = parser.parse_known_args()
        sys.argv[1:] = argv
    except SystemExit as e:
        os._exit(e.code)  # Exit without traceback on invalid arguments
    print(args)
    # Append to onto_path
    for paths in args.path:
        for path in paths.split(','):
            if path not in onto_path:
                onto_path.append(path)

    # Load ontology
    world = World(filename=args.database)
    if args.database != ':memory:' and args.iri not in world.ontologies:
        parser.error('The IRI argument should be one of the ontologies in '
                     'the database:\n  ' +
                     '\n  '.join(world.ontologies.keys()))

    onto = world.get_ontology(args.iri)
<<<<<<< HEAD
    print(onto)
    onto.load(only_local=args.local, 
              url_from_catalog=args.url_from_catalog, 
=======

    onto.load(only_local=args.local,
              url_from_catalog=args.url_from_catalog,
>>>>>>> 376b0f8b
              catalog_file=args.catalog_file)
    print(onto)
    print(onto.Atom)
    print(type(onto.Atom))
    print(list(itertools.chain(onto.classes(),
                               onto.object_properties(),
                               onto.data_properties(),
                               onto.individuals(),
                               onto.annotation_properties())))
    # Store settings TestEMMOConventions
    TestEMMOConventions.onto = onto
    TestEMMOConventions.check_imported = args.check_imported
    TestEMMOConventions.ignore_namespace = args.ignore_namespace

    # Configure tests
    verbosity = 2 if args.verbose else 1
    if args.configfile:
        import yaml
        with open(args.configfile, 'rt') as f:
            TestEMMOConventions.config.update(
                yaml.load(f, Loader=yaml.SafeLoader))

    # Run all subclasses of TestEMMOConventions as test suites
    status = 0
    for cls in TestEMMOConventions.__subclasses__():
        suite = unittest.TestLoader().loadTestsFromTestCase(cls)

        # Skip tests from command line
        for pattern in args.skip:
            for test in suite:
                name = test.id().split('.')[-1]
                if fnmatch.fnmatchcase(name, pattern):
                    setattr(test, 'setUp',
                            lambda: test.skipTest('skipped from command line'))

        runner = TextTestRunner(verbosity=verbosity)
        runner.resultclass.checkmode = True
        result = runner.run(suite)
        if result.failures:
            status = 1

    return status


if __name__ == '__main__':
    status = main()
    sys.exit(status)<|MERGE_RESOLUTION|>--- conflicted
+++ resolved
@@ -211,35 +211,9 @@
             'manufacturing.EngineeredMaterial',
         ))
         exceptions.update(self.get_config('test_namespace.exceptions', ()))
-<<<<<<< HEAD
-        def checker(onto,ignore_namespace):
-            for e in itertools.chain(onto.classes(),
-                                     onto.object_properties(),
-                                     onto.data_properties(),
-                                     onto.individuals(),
-                                     onto.annotation_properties()):
-                if e not in visited and repr(e) not in exceptions:
-                    visited.add(e)
-                    if onto.base_iri not in ignore_namespace:
-
-                        with self.subTest(
-                                iri=e.iri, base_iri=onto.base_iri, entity=repr(e)):
-                            self.assertTrue(
-                                e.iri.endswith(e.name),
-                                msg='the final part of entity IRIs must be their '
-                                'name')
-                            self.assertEqual(
-                                e.iri[:-len(e.name)], onto.base_iri,
-                                msg='IRI %r does not correspond to module '
-                                'namespace: %r' % (e.iri, onto.base_iri))
-                    else:
-                        print('Skipping namespace: ' + self.onto.base_iri)
-
-                if self.check_imported:
-                    for imp_onto in onto.imported_ontologies:
-                        checker(imp_onto, ignore_namespace)
-=======
-        def checker(onto):
+        def checker(onto, ignore_namespace):
+            if onto.base_iri not in ignore_namespace:
+                return
             for e in onto.get_entities():
                 if e not in visited and repr(e) not in exceptions:
                     visited.add(e)
@@ -257,10 +231,9 @@
             if self.check_imported:
                 for imp_onto in onto.imported_ontologies:
                     checker(imp_onto)
->>>>>>> 376b0f8b
 
         visited = set()
-        if list(filter(self.onto.base_iri.strip('#').endswith, 
+        if list(filter(self.onto.base_iri.strip('#').endswith,
                        self.ignore_namespace)) != []:
             print('Skipping namespace: ' + self.onto.base_iri)
         else:
@@ -334,15 +307,8 @@
                      '\n  '.join(world.ontologies.keys()))
 
     onto = world.get_ontology(args.iri)
-<<<<<<< HEAD
-    print(onto)
-    onto.load(only_local=args.local, 
-              url_from_catalog=args.url_from_catalog, 
-=======
-
     onto.load(only_local=args.local,
               url_from_catalog=args.url_from_catalog,
->>>>>>> 376b0f8b
               catalog_file=args.catalog_file)
     print(onto)
     print(onto.Atom)
