--- conflicted
+++ resolved
@@ -181,11 +181,7 @@
                     getattr(self, c)() for c in categories)
                 if hasattr(entity, 'label') and label in entity.label]
 
-<<<<<<< HEAD
-    def sync_reasoner(self, reasoner='Pellet', include_imported=False):
-=======
     def sync_reasoner(self, reasoner='HermiT', include_imported=False):
->>>>>>> ec1c9bd7
         """Update current ontology by running the given reasoner.
 
         Supported values for `reasoner` are 'Pellet' and 'HermiT'.
