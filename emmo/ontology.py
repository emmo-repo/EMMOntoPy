--- conflicted
+++ resolved
@@ -399,10 +399,7 @@
                 return super().load(only_local=only_local,
                                     reload=reload,
                                     reload_if_newer=reload_if_newer,
-<<<<<<< HEAD
                                     format=owlready2_fmt,
-=======
->>>>>>> ccc593f3
                                     **kwargs)
 
             else:
@@ -411,10 +408,7 @@
                                         fileobj=f,
                                         reload=reload,
                                         reload_if_newer=reload_if_newer,
-<<<<<<< HEAD
                                         format=owlready2_fmt,
-=======
->>>>>>> ccc593f3
                                         **kwargs)
         except owlready2.OwlReadyOntologyParsingError:
             # Owlready2 is not able to parse the ontology - most
@@ -429,13 +423,13 @@
             with tempfile.TemporaryDirectory() as tmpdir:
                 output = os.path.join(tmpdir, os.path.basename(resolved_url))
 
-                print('*** url', url)
-                print('  * baseurl', baseurl)
-                print('  * catalogurl', catalogurl)
-                print('  * resolved_url', resolved_url)
-                print('  * url_from_catalog', url_from_catalog)
-                print('  * catalog_file', catalog_file)
-                print('  * fmt', fmt)
+                #print('*** url', url)
+                #print('  * baseurl', baseurl)
+                #print('  * catalogurl', catalogurl)
+                #print('  * resolved_url', resolved_url)
+                #print('  * url_from_catalog', url_from_catalog)
+                #print('  * catalog_file', catalog_file)
+                #print('  * fmt', fmt)
 
                 convert_imported(input=resolved_url,
                                  output=output,
