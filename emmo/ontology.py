--- conflicted
+++ resolved
@@ -8,15 +8,6 @@
 
 If desirable some of this may be moved back into owlready2.
 """
-<<<<<<< HEAD
-#
-# This module was written before I had a good understanding of DL.
-# Should be simplified and improved:
-#   - Replace the mixin classes with composition.
-#   - Rename get_dot_graph to get_graph().
-#   - Deprecate methods that are not needed.
-=======
->>>>>>> a974a778
 import os
 import itertools
 import inspect
@@ -88,10 +79,6 @@
         """Extend in dir() listing."""
         s = set(object.__dir__(self))
         for onto in [get_ontology(uri) for uri in self._namespaces.keys()]:
-<<<<<<< HEAD
-            s.update([f(repr(cls)) for cls in itertools.chain.from_iterable(
-                (onto.classes(), onto.properties()))])
-=======
             s.update([cls.label.first() for cls in onto.classes()])
             s.update([cls.label.first() for cls in onto.individuals()])
             s.update([cls.label.first() for cls in onto.properties()])
@@ -99,7 +86,6 @@
             s.update([cls.name for cls in onto.individuals()])
             s.update([cls.name for cls in onto.properties()])
             s.difference_update({None})  # get rid of possible None
->>>>>>> a974a778
         return sorted(s)
 
     def __contains__(self, other):
@@ -270,30 +256,16 @@
         return d
 
     def get_branch(self, root, leafs=(), include_leafs=True,
-<<<<<<< HEAD
-                   include_ancestors=False):
-        """Returns a list with all direct and indirect subclasses of `root`.
-=======
                    strict_leafs=False, exclude=None, sort=False):
         """Returns a set with all direct and indirect subclasses of `root`.
         Any subclass found in the sequence `leafs` will be included in
         the returned list, but its subclasses will not.  The elements
         of `leafs` may be ThingClass objects or labels.
->>>>>>> a974a778
 
         Subclasses of any subclass found in the sequence `leafs` will
         be excluded from the returned list, where the elements of `leafs`
         may be ThingClass objects or labels.
 
-<<<<<<< HEAD
-        If `include_leafs` is true, the leafs classes are included in
-        the returned list, otherwise they are not.
-
-        If `include_ancestors` is true, the ancestors of `root` will
-        be included.  If `include_ancestors` is a class or class label,
-        only ancestors up to (and including) the given class will included
-        in the returned list.
-=======
         If `strict_leafs` is true, any descendant of a leaf will be excluded
         in the returned set.
 
@@ -302,7 +274,6 @@
 
         If `sort` is True, a list sorted according to depth and label
         will be returned instead of a set.
->>>>>>> a974a778
         """
         def _branch(root, leafs):
             if root not in leafs:
@@ -346,53 +317,6 @@
         leafs = set(self.get_by_label(leaf) if isinstance(leaf, str)
                     else leaf for leaf in leafs)
         leafs.discard(root)
-<<<<<<< HEAD
-        return list(_ancestors(root)) + _branch(root, leafs)
-
-    def get_relations(self, classes, relations=('is_a', 'relation'),
-                      label=True):
-        """Returns selected relations between `classes` as a generator object
-        of (subject, predicate, object) tuples.
-
-        `relations` is a sequence of the following strings or objects:
-          - "is_a": include `is_a` relations
-          - "equivalent_to": include `equivalent_to` relations
-          - "disjoint": include `disjoint` relations
-          - "inverse": include `inverse` relations (only between
-            object properties)
-          - relation label (include the given relation and all subclasses
-            of it)
-          - relation object  (include the given relation and all subclasses
-            of it)
-          - "argument": class construct argument
-
-        If `label` is true, labels will be added.  `label` may also be a
-        callable, in which case it will be called with one argument (which
-        might be a Restriction, ObjectProperty or string ("is_a", "disjoint",
-        "inverse", "argument")). It should return a string.
-        """
-        classes = set(self[c] if isinstance(c, str) else c for c in classes)
-        #labels = set(c if isinstance(c, str) else c.label.first()
-        #             for c in classes)
-        for c in classes:
-            for s in c.is_a:
-                if issubclass(s, owlready.Thing) and s in classes:
-                    yield (c, 'is_a', s)
-                elif isinstance(s, owlready2.restriction):
-                    yield (c, s, s.value)
-                elif isinstance(s, owlready2.ClassConstruct):
-                    if hasattr(s, 'Classes'):
-                        for cls in s.Classes:
-                            yield (c, s, cls)
-                    elif hasattr(s, 'Class'):
-                        yield (c, s, s.Class)
-                    else:
-                        raise TypeError('unsupported class construct: %r', s)
-                #elif isinstance
-
-
-
-=======
 
         if exclude:
             exclude = set(self.get_by_label(e) if isinstance(e, str)
@@ -418,7 +342,6 @@
                             key=lambda x: len(x.mro()))
 
         return branch
->>>>>>> a974a778
 
     def is_individual(self, entity):
         """Returns true if entity is an individual."""
@@ -462,11 +385,7 @@
                    if ancestor in parent.ancestors())
 
     def closest_common_ancestors(self, cls1, cls2):
-<<<<<<< HEAD
-        """Returns a list  with closest_common_ancestor to cls1 and cls2."""
-=======
         """Returns a list with closest_common_ancestor for cls1 and cls2"""
->>>>>>> a974a778
         distances = {}
         for ancestor in self.common_ancestors(cls1, cls2):
             distances[ancestor] = (self.number_of_generations(cls1, ancestor) +
